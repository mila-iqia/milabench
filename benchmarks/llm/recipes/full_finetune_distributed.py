--- conflicted
+++ resolved
@@ -100,17 +100,8 @@
     """
 
     def __init__(self, cfg: DictConfig) -> None:
-<<<<<<< HEAD
-        # import os
-        # import torchcompat.core as acc 
-        # self._device = acc.fetch_device(int(os.getenv("LOCAL_RANK", "0")))
-        
-        self._device = utils.get_device(device=cfg.device)
-=======
-
         import os
         self._device = acc.fetch_device(int(os.getenv("LOCAL_RANK", "0")))
->>>>>>> 0b93d59c
         self._dtype = utils.get_dtype(cfg.dtype, device=self._device)
 
         if self._dtype == torch.float16:
