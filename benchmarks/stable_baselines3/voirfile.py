import torch

# need to import it because it is not yet loaded once the main script is loaded
from stable_baselines3.ppo.ppo import PPO


def instrument_probes(ov):
    # Probe for the necessary data. More information here:
    # https://breuleux.github.io/milabench/instrument.html#probing-for-milabench

    yield ov.phases.load_script

    # PPO

    # Get device
    ov.probe("/stable_baselines3.ppo.ppo/PPO/train > self").kmap(
        use_cuda=lambda self: self.device.type == torch.device("cuda").type
    )

    # Loss
    (
        ov.probe("/stable_baselines3.ppo.ppo/PPO/train > loss")
        .throttle(1)["loss"]
        .map(float)
        .give("loss")
    )

    # Compute step
    ov.probe(
        "/stable_baselines3.ppo.ppo/PPO/train(rollout_data as batch) > #endloop_rollout_data as step"
    ).give()

<<<<<<< HEAD

    # TD3
    # Loss
    (ov.probe("/stable_baselines3.td3.td3/TD3/train > actor_loss").throttle(1)["actor_loss"]
    .map(float)
    .give("loss"))

    # Compute Start & End + Batch
    ov.probe(
        "/stable_baselines3.td3.td3/TD3/train(_ as batch, !#loop__ as compute_start, !!#endloop__ as compute_end, #endloop__ as step)"
=======
    # Compute Start & End + Batch
    ov.probe(
        "/stable_baselines3.ppo.ppo/PPO/train(rollout_data as batch, !#loop_rollout_data as compute_start, !!#endloop_rollout_data as compute_end)"
>>>>>>> 6f78f638
    ).give()<|MERGE_RESOLUTION|>--- conflicted
+++ resolved
@@ -2,6 +2,7 @@
 
 # need to import it because it is not yet loaded once the main script is loaded
 from stable_baselines3.ppo.ppo import PPO
+from stable_baselines3.td3.td3 import TD3
 
 
 def instrument_probes(ov):
@@ -30,20 +31,27 @@
         "/stable_baselines3.ppo.ppo/PPO/train(rollout_data as batch) > #endloop_rollout_data as step"
     ).give()
 
-<<<<<<< HEAD
+    # Compute Start & End + Batch
+    ov.probe(
+        "/stable_baselines3.ppo.ppo/PPO/train(rollout_data as batch, !#loop_rollout_data as compute_start, !!#endloop_rollout_data as compute_end)"
+    ).give()
 
     # TD3
+
     # Loss
-    (ov.probe("/stable_baselines3.td3.td3/TD3/train > actor_loss").throttle(1)["actor_loss"]
-    .map(float)
-    .give("loss"))
+    (
+        ov.probe("/stable_baselines3.td3.td3/TD3/train > actor_loss")
+        .throttle(1)["actor_loss"]
+        .map(float)
+        .give("loss")
+    )
+
+    # Compute step
+    ov.probe(
+        "/stable_baselines3.td3.td3/TD3/train(_ as batch) > #endloop__ as step"
+    ).give()
 
     # Compute Start & End + Batch
     ov.probe(
-        "/stable_baselines3.td3.td3/TD3/train(_ as batch, !#loop__ as compute_start, !!#endloop__ as compute_end, #endloop__ as step)"
-=======
-    # Compute Start & End + Batch
-    ov.probe(
-        "/stable_baselines3.ppo.ppo/PPO/train(rollout_data as batch, !#loop_rollout_data as compute_start, !!#endloop_rollout_data as compute_end)"
->>>>>>> 6f78f638
+        "/stable_baselines3.td3.td3/TD3/train(_ as batch, !#loop__ as compute_start, !!#endloop__ as compute_end)"
     ).give()