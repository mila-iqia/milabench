--- conflicted
+++ resolved
@@ -337,15 +337,8 @@
 
 
 def train_epoch(args, model, criterion, optimizer, loader, device, dtype, scaler=None):
-<<<<<<< HEAD
     if hasattr(model, 'train'):
         model.train()
-=======
-    if hasattr(model, "train"):
-        model.train()
-
-    set_to_none = "set_grad_none" in args.optim
->>>>>>> e3145636
 
     transform = dict(device=device, dtype=dtype)
     if "channel_last" in args.optim:
