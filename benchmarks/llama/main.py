--- conflicted
+++ resolved
@@ -8,11 +8,7 @@
 
 import torch
 
-<<<<<<< HEAD
-from benchmate.common import setupvoir
-=======
 from benchmate.monitor import setupvoir
->>>>>>> baa6757f
 import torchcompat.core as accelerator
 
 root = os.path.dirname(__file__)
@@ -64,11 +60,7 @@
     from transformers import LlamaForCausalLM, LlamaTokenizerFast
     from transformers.models.llama.configuration_llama import LlamaConfig
     from datasets import load_dataset
-<<<<<<< HEAD
     
-=======
-
->>>>>>> baa6757f
     # Dataset here
     println("Dataset")
     dataset = load_dataset("wikitext", "wikitext-103-v1")
