--- conflicted
+++ resolved
@@ -31,15 +31,9 @@
         if not timm.exists():
             timm.clone_subtree("https://github.com/huggingface/pytorch-image-models", BRANCH)
 
-<<<<<<< HEAD
-    def build_run_plan(self, dry=False):
-        # self.config is not the right config for this
-        plan = super().build_run_plan(dry=dry)
-=======
     def build_run_plan(self):
         # self.config is not the right config for this
         plan = super().build_run_plan()
->>>>>>> a7dc7f2f
         return TorchRunExecutor(plan, use_stdout=True)
 
 
