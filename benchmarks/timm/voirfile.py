from dataclasses import dataclass

from voir import configurable
from voir.instruments import dash, early_stop, gpu_monitor, log, rate

import torchcompat.core as accelerator

@dataclass
class Config:
    """voir configuration"""

    # Whether to display the dash or not
    dash: bool = False

    # How often to log the rates
    interval: str = "1s"

    # Number of rates to skip before logging
    skip: int = 5

    # Number of rates to log before stopping
    stop: int = 20

    # Number of seconds between each gpu poll
    gpu_poll: int = 3


@configurable
def instrument_main(ov, options: Config):

    yield ov.phases.load_script

    import os
    import torchcompat.core as accelerator
<<<<<<< HEAD
    from benchmate.observer import BenchObserver
=======
    from voir.wrapper import Wrapper
>>>>>>> baa6757f

    from timm.utils.distributed import is_global_primary

    observer = BenchObserver(
        accelerator.Event, 
        earlystop=options.stop + options.skip,
        rank=int(os.getenv("RANK", 0)),
        device=accelerator.fetch_device(int(os.getenv("RANK", 0))),
        backward_callback=accelerator.mark_step,
        step_callback=accelerator.mark_step,
        batch_size_fn=lambda x: len(x[0])
    )

    probe = ov.probe("/timm.data.loader/create_loader() as loader", overridable=True)
    probe['loader'].override(observer.loader)

    probe = ov.probe("//train_one_epoch > loss_fn", overridable=True)
    probe['loss_fn'].override(observer.criterion)

    probe = ov.probe("//train_one_epoch > optimizer", overridable=True)
    probe['optimizer'].override(observer.optimizer)

    # Do not save checkpoints
    probe = ov.probe("//main > saver", overridable=True)
    probe['saver'].override(lambda save: None)

    instruments = [
        log(
            "value", "progress", "rate", "units", "loss", "gpudata", context="task"
        ),
        gpu_monitor(poll_interval=options.gpu_poll),
    ] 

    if is_global_primary:
        instruments.append(early_stop(n=options.stop, key="rate", task="train", signal="stop"))

    ov.require(*instruments)<|MERGE_RESOLUTION|>--- conflicted
+++ resolved
@@ -32,11 +32,7 @@
 
     import os
     import torchcompat.core as accelerator
-<<<<<<< HEAD
     from benchmate.observer import BenchObserver
-=======
-    from voir.wrapper import Wrapper
->>>>>>> baa6757f
 
     from timm.utils.distributed import is_global_primary
 
