--- conflicted
+++ resolved
@@ -589,7 +589,6 @@
     --test-num-workers: 0
     --use-gpu: true
 
-<<<<<<< HEAD
 rwkv:
   inherits: _defaults
   definition: ../benchmarks/rwkv
@@ -626,7 +625,6 @@
     --grad_cp: 0
     --random_seed: 1234
     --enable_progress_bar: "False"
-=======
 brax:
   inherits: _defaults
   tags:
@@ -642,5 +640,4 @@
     --episode-length: 20
     --batch-size: 1024
     --num-minibatches: 32
-    --num-envs: 8192
->>>>>>> 94208010
+    --num-envs: 8192