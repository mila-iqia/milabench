_defaults:
  install_variant: "${arch}"
  max_duration: 600
  voir:
    options:
      stop: 60
      interval: "1s"

_torchvision:
  inherits: _defaults
  definition: ../benchmarks/torchvision
  group: torchvision
  install_group: torch
  plan:
    method: per_gpu
  argv:
    --with-amp: true
    --lr: 0.01
<<<<<<< HEAD
    --tf32: true
=======
    --no-stdout: true
    --epochs: 50
>>>>>>> d19a4871

_hf:
  inherits: _defaults
  definition: ../benchmarks/huggingface
  group: hf
  install_group: torch
  plan:
    method: per_gpu

_timm:
  inherits: _defaults
  definition: ../benchmarks/timm
  group: timm
  install_group: torch
  plan:
    method: per_gpu
  argv:
    --amp: true

_sb3:
  inherits: _defaults
  definition: ../benchmarks/stable_baselines3
  group: sb3
  plan:
    method: njobs
    n: 1

resnet50:
  inherits: _torchvision
  tags:
    - vision
    - classification
    - convnet
    - resnet
  
  argv:
    --model: resnet50
<<<<<<< HEAD
    --with-amp: true
    --tf32: true
=======
    --batch-size: 64
>>>>>>> d19a4871

efficientnet_b4:
  inherits: _torchvision
  tags:
  tags:
    - vision
    - classification
    - convnet

  argv:
    --model: efficientnet_b4
    --batch-size: 256

efficientnet_b7:
  inherits: _torchvision
  tags:
    - vision
    - classification
    - convnet
  argv:
    --model: efficientnet_b7
    --batch-size: 128

convnext_large:
  inherits: _torchvision
  tags:
    - vision
    - classification
    - convnet
  argv:
    --model: convnext_large
    --batch-size: 128

regnet_y_128gf:
  inherits: _torchvision
  tags:
    - vision
    - classification
    - convnet
    - resnet
    - lstm
  argv:
    --model: regnet_y_128gf
    --batch-size: 64

bert:
  inherits: _hf
  tags:
    - nlp
    - language-modeling
    - transformer
    - huggingface
  argv:
    --model: "Bert"
    --batch-size: 32

fp32:
  inherits: _hf
  argv:
    --model: "Bert"
    --fixed-batch: true
    --with-amp: null
    --tf32: null
    --no-tf32: true

fp16:
  inherits: _hf
  argv:
    --model: "Bert"
    --fixed-batch: true
    --with-amp: true
    --tf32: null
    --no-tf32: true

tf32:
  inherits: _hf
  argv:
    --model: "Bert"
    --fixed-batch: true
    --with-amp: null
    --tf32: true

tf32-fp16:
  inherits: _hf
  argv:
    --model: "Bert"
    --with-amp: true
    --tf32: true
    --fixed-batch: true

t5:
  inherits: _hf
  tags:
    - nlp
    - language-modeling
    - transformer
    - huggingface
  argv:
    --model: "T5"
    --batch-size: 16

reformer:
  inherits: _hf
  tags:
    - nlp
    - language-modeling
    - transformer
    - huggingface
  argv:
    --model: "Reformer"
    --batch-size: 64

whisper:
  inherits: _hf
  tags:
    - audio
    - huggingface
  argv:
    --model: "Whisper"
    --batch-size: 64

resnet152:
  inherits: _timm
  tags:
    - vision
    - classification
    - convnet
    - resnet
    - multigpu

  plan:
    method: njobs
    n: 1
  argv:
    --model: resnet152
    --batch-size: 256

vit_l_32:
  inherits: _timm
  tags:
    - vision
    - classification
    - transformer
    - multigpu

  plan:
    method: njobs
    n: 1
  argv:
    --model: vit_large_patch32_224
    --batch-size: 256

focalnet:
  inherits: _timm
  tags:
    - vision
    - classification
    - convnet
  plan:
    method: per_gpu
  argv:
    --model: focalnet_small_lrf

opt-2.7b:
  inherits: _defaults
  tags:
    - nlp
    - language-modeling
    - transformer
    - huggingface
    - llm
    - multigpu

  definition: ../benchmarks/accelerate_opt
  install_group: torch
  plan:
    method: njobs
    n: 1
  # This is for single-node
  manager_addr: "127.0.0.1"
  manager_port: 10000
  cpus_per_gpu: 8
  # model_name: "facebook/opt-350m"
  model_name: "facebook/opt-2.7b"
  #model_name: "facebook/opt-1.3b"
  #model_name: "facebook/opt-125m"
  gradient_accumulation_steps: 1
  per_gpu_batch_size: 1
  max_train_steps: 100
  dataset_name: "wikitext"
  dataset_config_name: "wikitext-103-v1"
  validation_split_percentage: 5

stargan:
  inherits: _defaults
  tags:
    - vision
    - gan
    - resnet
  definition: ../benchmarks/stargan
  group: stargan
  install_group: torch
  plan:
    method: per_gpu
  argv:
    --image_size: 512
    --c_dim: 5
    --batch_size: 16

super-slomo:
  inherits: _defaults
  tags:
    - vision
    - video-interpolation
    - unet
    - convnet
  definition: ../benchmarks/super-slomo
  group: super-slomo
  install_group: torch
  plan:
    method: per_gpu
  argv:
    --train_batch_size: 32

ppo:
  inherits: _sb3
  tags:
    - rl

  argv:
    --algo: ppo
    --env: HalfCheetahBulletEnv-v0
    -n: '-1'
    --num-threads: '-1'
    --seed: '0'
    --vec-env: subproc
    --device: auto
    --: [-params, n_envs:16, n_steps:512, n_epochs:20, n_timesteps:50000]

td3:
  inherits: _sb3
  tags:
    - rl

  argv:
    --algo: td3
    --env: HalfCheetahBulletEnv-v0 # Default: CartPole-v1
    --n-eval-envs: '1'
    --n-timesteps: '50000' # Default: '-1'
    --num-threads: '-1'
    --log-interval: '-1'
    --eval-episodes: '5'
    --save-freq: '-1'
    --seed: '0' # Default: -1
    --vec-env: subproc # Default: dummy
    --device: auto
    --n-trials: '10' # Default: 500
    --n-jobs: '1'

dlrm:
  inherits: _defaults
  tags:
    - nlp
    - rl
    
  definition: ../benchmarks/dlrm
  group: dlrm
  install_group: torch
  plan:
    method: njobs
    n: 1
  argv:
    --num-batches: 1000
    --data-generation: "random"
    --arch-mlp-bot: "512-512-64"
    --arch-mlp-top: "1024-1024-1024-1"
    --arch-sparse-feature-size: 64
    --arch-embedding-size: "1000000-1000000-1000000-1000000-1000000-1000000-1000000-1000000"
    --num-indices-per-lookup: 100
    --arch-interaction-op: "dot"
    --numpy-rand-seed: "727"
    --print-freq: 999999
    --enable-profiling: true
    --mini-batch-size: 16384
    --test-mini-batch-size: 16384
    --test-num-workers: 0
    --use-gpu: true<|MERGE_RESOLUTION|>--- conflicted
+++ resolved
@@ -16,12 +16,8 @@
   argv:
     --with-amp: true
     --lr: 0.01
-<<<<<<< HEAD
-    --tf32: true
-=======
     --no-stdout: true
     --epochs: 50
->>>>>>> d19a4871
 
 _hf:
   inherits: _defaults
@@ -59,12 +55,7 @@
   
   argv:
     --model: resnet50
-<<<<<<< HEAD
-    --with-amp: true
-    --tf32: true
-=======
     --batch-size: 64
->>>>>>> d19a4871
 
 efficientnet_b4:
   inherits: _torchvision
@@ -123,6 +114,8 @@
 
 fp32:
   inherits: _hf
+  tags:
+    - showcase
   argv:
     --model: "Bert"
     --fixed-batch: true
@@ -132,6 +125,8 @@
 
 fp16:
   inherits: _hf
+  tags:
+    - showcase
   argv:
     --model: "Bert"
     --fixed-batch: true
@@ -141,6 +136,8 @@
 
 tf32:
   inherits: _hf
+  tags:
+    - showcase
   argv:
     --model: "Bert"
     --fixed-batch: true
@@ -149,6 +146,8 @@
 
 tf32-fp16:
   inherits: _hf
+  tags:
+    - showcase
   argv:
     --model: "Bert"
     --with-amp: true
