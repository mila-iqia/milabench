--- conflicted
+++ resolved
@@ -6,16 +6,9 @@
       stop: 10
       interval: "1s"
 
-<<<<<<< HEAD
   venv:
     type: virtualenv
 
-#
-# Environments
-#
-=======
-
->>>>>>> cec4fb3a
 torchvision: &torchvision
   <<<: *defaults
 
