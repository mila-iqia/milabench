--- conflicted
+++ resolved
@@ -126,15 +126,9 @@
 
     definition: ../benchmarks/stable_baselines3
 
-<<<<<<< HEAD
     tags:
       - rl
-
-    venv:
-      type: conda
-
-=======
->>>>>>> b8505def
+    
     plan:
       method: per_gpu
 
