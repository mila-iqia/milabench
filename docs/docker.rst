Docker
======

`Docker Images <https://github.com/mila-iqia/milabench/pkgs/container/milabench>`_ are created for each release. They come with all the benchmarks installed and the necessary datasets. No additional downloads are necessary.

CUDA
----

Requirements
^^^^^^^^^^^^

* NVIDIA driver
* `docker-ce <https://docs.docker.com/engine/install/ubuntu/#install-using-the-repository>`_
* `nvidia-docker <https://docs.nvidia.com/datacenter/cloud-native/container-toolkit/install-guide.html#docker>`_


Usage
^^^^^

The commands below will download the lastest cuda container and run milabench right away,
storing the results inside the ``results`` folder on the host machine:

.. code-block:: bash

   # Choose the image you want to use
   export MILABENCH_IMAGE=ghcr.io/mila-iqia/milabench:cuda-nightly

   # Pull the image we are going to run
   docker pull $MILABENCH_IMAGE

   # Run milabench
   docker run -it --rm --ipc=host --gpus=all      \
         -v $(pwd)/results:/milabench/envs/runs   \
         $MILABENCH_IMAGE                         \
         milabench run

``--ipc=host`` removes shared memory restrictions, but you can also set ``--shm-size`` to a high value instead (at least ``8G``, possibly more).

Each run should store results in a unique directory under ``results/`` on the host machine. To generate a readable report of the results you can run:

.. code-block:: bash

   # Show Performance Report
   docker run -it --rm                             \
         -v $(pwd)/results:/milabench/envs/runs    \
         $MILABENCH_IMAGE                          \
         milabench report --runs /milabench/envs/runs


ROCM
----

Requirements
^^^^^^^^^^^^

* rocm
* docker

Usage
^^^^^

For ROCM the usage is similar to CUDA, but you must use a different image and the Docker options are a bit different:

.. code-block:: bash

   # Choose the image you want to use
   export MILABENCH_IMAGE=ghcr.io/mila-iqia/milabench:rocm-nightly

   # Pull the image we are going to run
   docker pull $MILABENCH_IMAGE

   # Run milabench
   docker run -it --rm  --ipc=host                                                  \
         --device=/dev/kfd --device=/dev/dri                                        \
         --security-opt seccomp=unconfined --group-add video                        \
         -v /opt/amdgpu/share/libdrm/amdgpu.ids:/opt/amdgpu/share/libdrm/amdgpu.ids \
         -v /opt/rocm:/opt/rocm                                                     \
         -v $(pwd)/results:/milabench/envs/runs                                     \
         $MILABENCH_IMAGE                                                           \
         milabench run

For the performance report, it is the same command:

.. code-block:: bash

   # Show Performance Report
   docker run -it --rm                             \
         -v $(pwd)/results:/milabench/envs/runs    \
         $MILABENCH_IMAGE                          \
         milabench report --runs /milabench/envs/runs


Multi-node benchmark
^^^^^^^^^^^^^^^^^^^^

There are currently two multi-node benchmarks, ``opt-1_3b-multinode`` (data-parallel) and 
``opt-6_7b-multinode`` (model-parallel, that model is too large to fit on a single GPU). Here is how to run them:

0. Make sure the machine can ssh between each other without passwords
1. Pull the milabench docker image you would like to run on all machines
  - ``docker pull``
<<<<<<< HEAD
=======
1. Create the output directory
  - ``mkdir -p results``
>>>>>>> 7209c33f
2. Create a list of nodes that will participate in the benchmark inside a ``results/system.yaml`` file (see example below)
  - ``vi results/system.yaml``
3. Call milabench with by specifying the node list we created.
  - ``docker ... -v $(pwd)/results:/milabench/envs/runs -v <privatekey>:/milabench/id_milabench milabench run ... --system /milabench/envs/runs/system.yaml``

.. notes::

   The main node is the node that will be in charge of managing the other worker nodes.

.. code-block:: yaml

   system:
<<<<<<< HEAD
     arch: cuda
     sshkey: /milabench/id_milabench
=======
     sshkey: <privatekey>
     arch: cuda
>>>>>>> 7209c33f
     docker_image: ghcr.io/mila-iqia/milabench:${system.arch}-nightly

     nodes:
       - name: node1
         ip: 192.168.0.25
         main: true
         port: 8123
         user: <username>
      
       - name: node2
         ip: 192.168.0.26
         main: false
         user: <username>


Then, the command should look like this:

.. code-block:: bash

    # On manager-node:

    # Change if needed
    export SSH_KEY_FILE=$HOME/.ssh/id_rsa
    export MILABENCH_IMAGE=ghcr.io/mila-iqia/milabench:cuda-nightly
    docker run -it --rm --gpus all --network host --ipc=host --privileged \
      -v $SSH_KEY_FILE:/milabench/id_milabench \
      -v $(pwd)/results:/milabench/envs/runs \
      $MILABENCH_IMAGE \
      milabench run --system /milabench/envs/runs/system.yaml \
      --select multinode

The last line (``--select multinode``) specifically selects the multi-node benchmarks. Omit that line to run all benchmarks.

If you need to use more than two nodes, edit or copy ``system.yaml`` and simply add the other nodes' addresses in ``nodes``. 
You will also need to update the benchmark definition and increase the max number of nodes by creating a new ``overrides.yaml`` file.

For example, for 4 nodes:


.. code-block:: yaml

   # Name of the benchmark. You can also override values in other benchmarks.
   opt-6_7b-multinode:
     num_machines: 4
  

.. code-block:: yaml

   system:
     arch: cuda
     docker_image: ghcr.io/mila-iqia/milabench:${system.arch}-nightly

     nodes:
       - name: node1
         ip: 192.168.0.25
         main: true
         port: 8123
         user: <username>
      
       - name: node2
         ip: 192.168.0.26
         main: false
         user: <username>
      
       - name: node3
         ip: 192.168.0.27
         main: false
         user: <username>

       - name: node4
         ip: 192.168.0.28
         main: false
         user: <username>


The command would look like

.. code-block:: bash

   docker ... milabench run ... --system /milabench/envs/runs/system.yaml --overrides /milabench/envs/runs/overrides.yaml


.. note::
      The multi-node benchmark is sensitive to network performance. If the mono-node benchmark ``opt-6_7b`` is significantly faster than ``opt-6_7b-multinode`` (e.g. processes more than twice the items per second), this likely indicates that Infiniband is either not present or not used. (It is not abnormal for the multinode benchmark to perform *a bit* worse than the mono-node benchmark since it has not been optimized to minimize the impact of communication costs.)

      Even if Infiniband is properly configured, the benchmark may fail to use it unless the ``--privileged`` flag is set when running the container.


Building images
---------------

Images can be built locally for prototyping and testing.

.. code-block::

   docker build -f docker/Dockerfile-cuda -t milabench:cuda-nightly --build-arg CONFIG=standard.yaml .

Or for ROCm:

.. code-block::

   docker build -f docker/Dockerfile-rocm -t milabench:rocm-nightly --build-arg CONFIG=standard.yaml .<|MERGE_RESOLUTION|>--- conflicted
+++ resolved
@@ -99,11 +99,8 @@
 0. Make sure the machine can ssh between each other without passwords
 1. Pull the milabench docker image you would like to run on all machines
   - ``docker pull``
-<<<<<<< HEAD
-=======
 1. Create the output directory
   - ``mkdir -p results``
->>>>>>> 7209c33f
 2. Create a list of nodes that will participate in the benchmark inside a ``results/system.yaml`` file (see example below)
   - ``vi results/system.yaml``
 3. Call milabench with by specifying the node list we created.
@@ -116,13 +113,8 @@
 .. code-block:: yaml
 
    system:
-<<<<<<< HEAD
      arch: cuda
      sshkey: /milabench/id_milabench
-=======
-     sshkey: <privatekey>
-     arch: cuda
->>>>>>> 7209c33f
      docker_image: ghcr.io/mila-iqia/milabench:${system.arch}-nightly
 
      nodes:
