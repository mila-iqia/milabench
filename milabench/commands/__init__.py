--- conflicted
+++ resolved
@@ -318,7 +318,6 @@
 
 
 class WorkingDir(WrapperCommand):
-<<<<<<< HEAD
     """Wrap a command to change the working directory or force environment variables.
     
     This wrapper is usefull for commands that executes remotely or inside a container where
@@ -326,19 +325,13 @@
     """
     #  Maybe we should wrap ALL the commands with it so it can be invariant for how it is executed 
     #  and we don't have to worry about it
-=======
-    """Wrap a command to change the working directory"""
->>>>>>> 00968532
 
     def __init__(self, cmd: Command, **kwargs):
         args = [
             "env",
             "-C", str(cmd.pack.working_directory),
             "-",
-<<<<<<< HEAD
-            # We can also force environmentvariables
-=======
->>>>>>> 00968532
+            # We can also force environment variables
             f"XDG_CACHE_HOME={str(cmd.pack.dirs.cache)}",
         ]
         super().__init__(cmd, *args)
@@ -520,7 +513,6 @@
         # for k in env.keys():
         #     argv.append(f"-oSendEnv={k}")
 
-<<<<<<< HEAD
         # Those mean nothing inside docker
         # TODO: is the XDG_CACHE_HOME still needed or was it taken care somehwere else?
         envs = []
@@ -531,18 +523,6 @@
                 "-",
                 f"XDG_CACHE_HOME={str(self.pack.dirs.cache)}",
             ]
-=======
-        # FIXME: this should not be necessary
-        # Those mean nothing inside docker
-        envs = []
-        # if not is_inside_docker():
-        #     envs = [
-        #         "env",
-        #         "-C", self.pack.working_directory,
-        #         "-",
-        #         f"XDG_CACHE_HOME={str(self.pack.dirs.cache)}",
-        #     ]
->>>>>>> 00968532
 
         argv.extend(["-oPasswordAuthentication=no"])
         argv.extend(["-p", str(self.port)])
