"""This file is generated, do not modify"""

<<<<<<< HEAD
__tag__ = "v1.1.1-101-gdb21f2f"
__commit__ = "db21f2f7acfad9dfebbcb02992cdf2cd9f077270"
__date__ = "2025-08-11 12:36:58 -0400"
=======
__tag__ = "v1.1.1-101-g3eae526"
__commit__ = "3eae526e37cdc54980866d4516664b195938b9dc"
__date__ = "2025-08-11 14:09:41 -0400"
>>>>>>> 228da980
<|MERGE_RESOLUTION|>--- conflicted
+++ resolved
@@ -1,11 +1,5 @@
 """This file is generated, do not modify"""
 
-<<<<<<< HEAD
-__tag__ = "v1.1.1-101-gdb21f2f"
-__commit__ = "db21f2f7acfad9dfebbcb02992cdf2cd9f077270"
-__date__ = "2025-08-11 12:36:58 -0400"
-=======
 __tag__ = "v1.1.1-101-g3eae526"
 __commit__ = "3eae526e37cdc54980866d4516664b195938b9dc"
 __date__ = "2025-08-11 14:09:41 -0400"
->>>>>>> 228da980
