--- conflicted
+++ resolved
@@ -1,9 +1,5 @@
 """This file is generated, do not modify"""
 
-<<<<<<< HEAD
-__tag__ = "ab24a2d"
-=======
 __tag__ = "v0.1.0-42-gab24a2dc"
->>>>>>> 70df3784
 __commit__ = "ab24a2dc21c2f22c40d85bfa935e0ab07ae30dd9"
 __date__ = "2024-08-20 10:02:58 -0400"