--- conflicted
+++ resolved
@@ -1,11 +1,6 @@
 """This file is generated, do not modify"""
 
-<<<<<<< HEAD
+
 __tag__ = "c7ae304"
 __commit__ = "c7ae3043a12faef4da3eb0ddd6dc33e355b265fc"
 __date__ = "2024-08-01 17:03:10 -0400"
-=======
-__tag__ = "v0.1.0-38-gfb01d691"
-__commit__ = "fb01d691aa0d88717dcb3fea8852f61e111cc75f"
-__date__ = "2024-08-01 18:59:13 -0400"
->>>>>>> 56152dc0
