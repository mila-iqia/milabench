--- conflicted
+++ resolved
@@ -1,12 +1,5 @@
 """This file is generated, do not modify"""
-
-<<<<<<< HEAD
-__tag__ = "95f5fc9"
-__commit__ = "95f5fc9c43e67751bdd9c3187e4b5b6e8b60ff6f"
-__date__ = "2024-08-29 20:30:41 -0400"
-=======
 
 __tag__ = "c7ae304"
 __commit__ = "c7ae3043a12faef4da3eb0ddd6dc33e355b265fc"
 __date__ = "2024-08-01 17:03:10 -0400"
->>>>>>> f88c0366
