--- conflicted
+++ resolved
@@ -1,11 +1,5 @@
 """This file is generated, do not modify"""
 
-<<<<<<< HEAD
-__tag__ = "v0.1.0-56-g99a5ae8e"
-__commit__ = "99a5ae8e7e6edd3c1dda46435ad6152a41e243cb"
-__date__ = "2024-08-30 11:05:16 -0400"
-=======
 __tag__ = "v0.1.0-28-g8069946"
 __commit__ = "8069946d331fb92090057d7eedd598515249521d"
 __date__ = "2024-08-01 12:39:13 -0400"
->>>>>>> 45c1c5fd
