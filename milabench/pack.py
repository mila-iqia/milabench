"""This module defines the Package class from which new benchmarks inherit.

A ``Package`` must define three methods corresponding to milabench's three main
commands: ``install``, ``prepare`` and ``run``. The :class:`~milabench.pack.Package`
class defines good default behavior.
"""

import json
import os
from argparse import Namespace as NS
from sys import version_info as pyv
from typing import Sequence

from nox.sessions import Session, SessionRunner

<<<<<<< HEAD
from .alt_async import send
=======
from . import executors as execs
from .alt_async import run, send
>>>>>>> a7dc7f2f
from .fs import XPath
from .merge import merge
from .structs import BenchLogEntry
from .utils import assemble_options
from .utils import make_constraints_file, relativize

class PackageCore:
    def __init__(self, config):
        self.pack_path = XPath(config["definition"])
        self.dirs = NS(**{name: XPath(d) for name, d in config["dirs"].items()})
        self.dirs.code = self.pack_path

        constraints = config.get("pip", {}).get("constraints", None)
        os.makedirs(self.dirs.extra, exist_ok=True)

        if constraints:
            self.constraints = self.dirs.extra / "pip-constraints.txt"
        else:
            self.constraints = None

        reuse = True
        self._nox_runner = SessionRunner(
            name=self.dirs.venv.name,
            signatures=[],
            func=NS(
                python=f"{pyv.major}.{pyv.minor}.{pyv.micro}",
                venv_backend=config.get("venv", {"type": "virtualenv"})["type"],
                venv_params=[],
                reuse_venv=reuse,
            ),
            global_config=NS(
                posargs=[],
                envdir=self.dirs.venv.parent,
                force_venv_backend=False,
                default_venv_backend=None,
                reuse_existing_virtualenvs=reuse,
                no_install=False,
                error_on_external_run=False,
                install_only=False,
            ),
            manifest=None,
        )
        self._nox_session = Session(self._nox_runner)
        self._nox_runner._create_venv()
        grp = config.get("group", config["name"])
        ig = config.get("install_group", grp)
        self.install_mark_file = self.dirs.extra / f"mark_{ig}"


class BasePackage:
    """Base package, with no behavior defined for install/prepare/run.

    Attributes:
        config: The configuration dictionary as defined in the benchmark
            config for the benchmark.
        pack_path: The path to the package file (same as ``config["definition"]``)
        dirs: A Namespace object with important paths:

            * ``code``: The code directory for this benchmark
            * ``venv``: The virtual environment for this benchmark
            * ``data``: The data directory (shared)
            * ``runs``: The runs directory (shared)
    """

    def __init__(self, config, core=None):
        if not core:
            core = PackageCore(config)

        self.__dict__.update(core.__dict__)
        self.core = core
        self.config = config
        self.phase = None
        self.processes = []

    def copy(self, config):
        return type(self)(config=merge(self.config, config))

    @property
    def argv(self):
        return assemble_options(self.config.get("argv", []))

    @property
    def tag(self):
        return ".".join(self.config["tag"]) if self.config else self.config["name"]

    @property
    def logdir(self):
        run_name = self.config["run_name"]
        if run_name and run_name[0] in ("/", ".", "~"):
            return XPath(run_name).expanduser().absolute()
        else:
            return self.dirs.runs / run_name

    def logfile(self, extension):
        return self.logdir / (".".join(self.config["tag"]) + f".{extension}")

    def make_env(self):
        """Return a dict of environment variables to use for prepare/run."""
        return {}

    async def message(self, *message_parts):
        message = " ".join(map(str, message_parts))
        await send(
            BenchLogEntry(
                event="message",
                data={"message": message},
                pack=self,
            )
        )

    async def message_error(self, exc):
        await send(
            BenchLogEntry(
                event="error",
                data={"type": type(exc).__name__, "message": str(exc)},
                pack=self,
            )
        )

    async def send(self, **kwargs):
        await send(
            BenchLogEntry(
                **kwargs,
                pack=self,
            )
        )

    async def checked_install(self):
        """Entry method to install the benchmark.

        * Check if the benchmark is installed.
        * :meth:`~milabench.pack.BasePackage.install`
        """
        if self.install_mark_file.exists():
            name = self.config["name"]
            await self.message(f"Benchmark {name} is already installed")
            return

        await self.install()
        self.install_mark_file.touch()

    def conda_install(self, *args, **kwargs):
        """Install a package using conda."""
        args = [str(x) for x in args]
        return self._nox_session.conda_install(*args, **kwargs, silent=False)

<<<<<<< HEAD
=======
    async def execute(self, *args, cwd=None, env={}, external=False, **kwargs):
        """Run a command in the virtual environment.

        Unless specified otherwise, the command is run with
        ``self.dirs.code`` as the cwd.

        Arguments:
            args: The arguments to the command
            cwd: The cwd to use (defaults to ``self.dirs.code``)
        """
        args = [str(x) for x in args]
        if cwd is None:
            cwd = self.dirs.code
        return await run(
            args,
            **kwargs,
            info={"pack": self},
            env=self.full_env(env) if not external else {**os.environ, **env},
            constructor=BenchLogEntry,
            cwd=cwd,
            process_accumulator=self.processes,
        )

    async def python(self, *args, **kwargs):
        """Run a Python script.

        Equivalent to:

        .. code-block:: python

            self.execute("python", *args, **kwargs)
        """
        return await self.execute("python", *args, **kwargs)

    async def voir(self, script, args=(), wrapper=[], cwd=None, **kwargs):
        """Launch a script using ``voir``.

        This runs:

        .. code-block::

            voir {*voirargs} {self.dirs.code / self.main_script} {*args}

        Using ``self.dirs.code`` as the current working directory.

        .. note::
            stderr is piped to stdout in the process

        Arguments:
            args: A list of arguments to the program.
            voirargs: A list of arguments to ``voir``.
            env: Environment variables to set for the process.

        Returns:
            A subprocess.Popen instance representing the running process.
        """
        if isinstance(script, list):
            executor = execs.CmdExecutor(self, *script, *args)
        else:
            if not XPath(script).is_absolute():
                script = str(self.dirs.code / script)
            executor = execs.PackExecutor(self, script, *args)

        voir = execs.VoirExecutor(executor, cwd=cwd, **kwargs)
        wrapper = execs.WrapperExecutor(voir, *wrapper)
        return await wrapper.execute()

>>>>>>> a7dc7f2f

class Package(BasePackage):
    """Package class with default behaviors for install/prepare/run.

    See:

    * :meth:`~milabench.pack.Package.install`
    * :meth:`~milabench.pack.Package.prepare`
    * :meth:`~milabench.pack.Package.run`
    """

    main_script = "main.py"
    prepare_script = "prepare.py"
    base_requirements = "requirements.in"

    def requirements_map(self, variant=None):
        if variant is None:
            variant = self.config.get("install_variant", None)
        base_reqs = (
            [self.base_requirements]
            if isinstance(self.base_requirements, str)
            else self.base_requirements
        )
        base_reqs = [self.dirs.code / req for req in base_reqs]
        if variant == "unpinned":
            return {req: req for req in base_reqs}
        suffix = f".{variant}.txt" if variant else ".txt"
        return {req: req.with_suffix(suffix) for req in base_reqs}

    def requirements_files(self, variant=None):
        return list(self.requirements_map(variant).values())

    def make_env(self):
        """Return a dict of environment variables to use for prepare/run.

        By default, ``make_env()`` will return:

        .. code-block:: python

            {
                "MILABENCH_DIR_CODE": self.dirs.code,
                "MILABENCH_DIR_DATA": self.dirs.data,
                "MILABENCH_DIR_VENV": self.dirs.venv,
                "MILABENCH_DIR_RUNS": self.dirs.runs,
                "MILABENCH_CONFIG": json.dumps(self.config),
            }
        """
        env = {
            f"MILABENCH_DIR_{name.upper()}": path
            for name, path in self.config["dirs"].items()
        }
        env["MILABENCH_CONFIG"] = json.dumps(self.config)
        if self.phase == "prepare" or self.phase == "run":
            # XDG_CACHE_HOME controls basically all caches (pip, torch, huggingface,
            # etc.). HOWEVER, we do not want pip's cache to be in self.dirs.cache,
            # but we do want torch, huggingface, etc. to download configurations
            # and models in there so that we can bundle it in a Docker image.
            # Therefore, we set this variable for prepare and run, but not for
            # install or pin. (We could also specifically clear out cache/pip when
            # building an image, but it is overall nicer for development to use
            # the default cache).
            env["XDG_CACHE_HOME"] = str(self.dirs.cache)
        return env

    def full_env(self, env={}):
        return {
            **self.core._nox_session.env,
            **self.make_env(),
            **self.config.get("env", {}),
            **env,
        }
        
    def pip_install(self, *args):
        args = [str(x) for x in args]

        if self.constraints:
            self.constraints.write_text("\n".join(self.config["pip"]["constraints"]))
            args += ["-c", str(self.constraints)]
            
        for line in self.config.get("pip", {}).get("args", []):
            args += line.split(" ")
            
        return ["pip", "install", *args]
    
    def install(self):
        cmd = self.pip_install()
        
        for reqs in self.requirements_files(self.config.get("install_variant", None)):
            if reqs.exists():
                cmd += ["-r", reqs]
            else:
                raise FileNotFoundError(f"Requirements file not found: {reqs}")
        
        return cmd
    
    def prepare(self):
        assert self.phase == "prepare"
        
        if self.prepare_script is not None:
            prep = self.dirs.code / self.prepare_script
            return [prep, *self.argv]
        
        return []
    
    def pip_compile(self, requirements_file: XPath, input_files: XPath, argv=[]):
        input_files = [relativize(inp) for inp in input_files]
<<<<<<< HEAD
        return [
=======
        return await execs.CmdExecutor(
            self,
>>>>>>> a7dc7f2f
            "python3",
            "-m",
            "piptools",
            "compile",
            "--resolver",
            "backtracking",
            "--output-file",
            relativize(requirements_file),
            *argv, 
            *input_files,
<<<<<<< HEAD
        ]
        
    def pin(self,
            base_reqs, 
            reqs,
            pip_compile_args: Sequence = tuple(),
            input_files: Sequence = tuple(),
            constraints: Sequence = tuple()):
        
        ivar = self.config.get("install_variant", None)
        
        grp = self.config["group"]
        constraint_path = XPath(".pin") / f"tmp-constraints-{ivar}-{grp}.txt"
        constraint_files = make_constraints_file(constraint_path, constraints)
        current_input_files = constraint_files + (base_reqs, *input_files)

        return self.pip_compile(
            reqs, current_input_files, argv=pip_compile_args
        )
=======
            cwd=XPath(".").absolute(),
            external=True,
        ).execute()

    async def prepare(self):
        """Prepare the benchmark.

        By default, this executes ``self.dirs.code / self.prepare_script``,
        which should be an executable (python, bash, etc.)

        The environment variables from :meth:`~milabench.pack.BasePackage.make_env` are set for that
        invocation, so the script can use e.g. ``$MILABENCH_DIR_DATA`` to
        access the data directory for the benchmark.

        The default value of ``self.prepare_script`` is ``"prepare.py"``.
        """
        assert self.phase == "prepare"
        return await self.build_prepare_plan().execute()

    def build_prepare_plan(self) -> "execs.Executor":
        if self.prepare_script is not None:
            prep = self.dirs.code / self.prepare_script
            if prep.exists():
                return execs.PackExecutor(
                    self, prep, *self.argv, env=self.make_env(), cwd=prep.parent
                )
        return execs.VoidExecutor(self)

    async def run(self):
        """Start the benchmark and return the running process.

        By default, this runs:

        .. code-block::

            voir {*voirargs} {self.dirs.code / self.main_script} {*args}

        The environment variables from :meth:`~milabench.pack.BasePackage.make_env` are set for that
        invocation, so the script can use e.g. ``$MILABENCH_DIR_DATA`` to
        access the data directory for the benchmark.

        The default value of ``self.main_script`` is ``"main.py"``.

        Arguments:
            args: A list of arguments to the program.
            voirargs: A list of arguments to ``voir``.
            env: Environment variables to set for the process.
        """
        assert self.phase == "run"
        return await self.build_run_plan().execute()

    def build_run_plan(self) -> "execs.Executor":
        main = self.dirs.code / self.main_script
        pack = execs.PackExecutor(self, *self.argv)
        return execs.VoirExecutor(pack, cwd=main.parent)
>>>>>>> a7dc7f2f
<|MERGE_RESOLUTION|>--- conflicted
+++ resolved
@@ -13,17 +13,13 @@
 
 from nox.sessions import Session, SessionRunner
 
-<<<<<<< HEAD
 from .alt_async import send
-=======
-from . import executors as execs
-from .alt_async import run, send
->>>>>>> a7dc7f2f
 from .fs import XPath
 from .merge import merge
 from .structs import BenchLogEntry
 from .utils import assemble_options
 from .utils import make_constraints_file, relativize
+
 
 class PackageCore:
     def __init__(self, config):
@@ -165,76 +161,6 @@
         args = [str(x) for x in args]
         return self._nox_session.conda_install(*args, **kwargs, silent=False)
 
-<<<<<<< HEAD
-=======
-    async def execute(self, *args, cwd=None, env={}, external=False, **kwargs):
-        """Run a command in the virtual environment.
-
-        Unless specified otherwise, the command is run with
-        ``self.dirs.code`` as the cwd.
-
-        Arguments:
-            args: The arguments to the command
-            cwd: The cwd to use (defaults to ``self.dirs.code``)
-        """
-        args = [str(x) for x in args]
-        if cwd is None:
-            cwd = self.dirs.code
-        return await run(
-            args,
-            **kwargs,
-            info={"pack": self},
-            env=self.full_env(env) if not external else {**os.environ, **env},
-            constructor=BenchLogEntry,
-            cwd=cwd,
-            process_accumulator=self.processes,
-        )
-
-    async def python(self, *args, **kwargs):
-        """Run a Python script.
-
-        Equivalent to:
-
-        .. code-block:: python
-
-            self.execute("python", *args, **kwargs)
-        """
-        return await self.execute("python", *args, **kwargs)
-
-    async def voir(self, script, args=(), wrapper=[], cwd=None, **kwargs):
-        """Launch a script using ``voir``.
-
-        This runs:
-
-        .. code-block::
-
-            voir {*voirargs} {self.dirs.code / self.main_script} {*args}
-
-        Using ``self.dirs.code`` as the current working directory.
-
-        .. note::
-            stderr is piped to stdout in the process
-
-        Arguments:
-            args: A list of arguments to the program.
-            voirargs: A list of arguments to ``voir``.
-            env: Environment variables to set for the process.
-
-        Returns:
-            A subprocess.Popen instance representing the running process.
-        """
-        if isinstance(script, list):
-            executor = execs.CmdExecutor(self, *script, *args)
-        else:
-            if not XPath(script).is_absolute():
-                script = str(self.dirs.code / script)
-            executor = execs.PackExecutor(self, script, *args)
-
-        voir = execs.VoirExecutor(executor, cwd=cwd, **kwargs)
-        wrapper = execs.WrapperExecutor(voir, *wrapper)
-        return await wrapper.execute()
-
->>>>>>> a7dc7f2f
 
 class Package(BasePackage):
     """Package class with default behaviors for install/prepare/run.
@@ -341,12 +267,7 @@
     
     def pip_compile(self, requirements_file: XPath, input_files: XPath, argv=[]):
         input_files = [relativize(inp) for inp in input_files]
-<<<<<<< HEAD
         return [
-=======
-        return await execs.CmdExecutor(
-            self,
->>>>>>> a7dc7f2f
             "python3",
             "-m",
             "piptools",
@@ -357,7 +278,6 @@
             relativize(requirements_file),
             *argv, 
             *input_files,
-<<<<<<< HEAD
         ]
         
     def pin(self,
@@ -376,61 +296,4 @@
 
         return self.pip_compile(
             reqs, current_input_files, argv=pip_compile_args
-        )
-=======
-            cwd=XPath(".").absolute(),
-            external=True,
-        ).execute()
-
-    async def prepare(self):
-        """Prepare the benchmark.
-
-        By default, this executes ``self.dirs.code / self.prepare_script``,
-        which should be an executable (python, bash, etc.)
-
-        The environment variables from :meth:`~milabench.pack.BasePackage.make_env` are set for that
-        invocation, so the script can use e.g. ``$MILABENCH_DIR_DATA`` to
-        access the data directory for the benchmark.
-
-        The default value of ``self.prepare_script`` is ``"prepare.py"``.
-        """
-        assert self.phase == "prepare"
-        return await self.build_prepare_plan().execute()
-
-    def build_prepare_plan(self) -> "execs.Executor":
-        if self.prepare_script is not None:
-            prep = self.dirs.code / self.prepare_script
-            if prep.exists():
-                return execs.PackExecutor(
-                    self, prep, *self.argv, env=self.make_env(), cwd=prep.parent
-                )
-        return execs.VoidExecutor(self)
-
-    async def run(self):
-        """Start the benchmark and return the running process.
-
-        By default, this runs:
-
-        .. code-block::
-
-            voir {*voirargs} {self.dirs.code / self.main_script} {*args}
-
-        The environment variables from :meth:`~milabench.pack.BasePackage.make_env` are set for that
-        invocation, so the script can use e.g. ``$MILABENCH_DIR_DATA`` to
-        access the data directory for the benchmark.
-
-        The default value of ``self.main_script`` is ``"main.py"``.
-
-        Arguments:
-            args: A list of arguments to the program.
-            voirargs: A list of arguments to ``voir``.
-            env: Environment variables to set for the process.
-        """
-        assert self.phase == "run"
-        return await self.build_run_plan().execute()
-
-    def build_run_plan(self) -> "execs.Executor":
-        main = self.dirs.code / self.main_script
-        pack = execs.PackExecutor(self, *self.argv)
-        return execs.VoirExecutor(pack, cwd=main.parent)
->>>>>>> a7dc7f2f
+        )