--- conflicted
+++ resolved
@@ -19,11 +19,7 @@
 from .fs import XPath
 from .merge import merge
 from .structs import BenchLogEntry
-<<<<<<< HEAD
-from .utils import assemble_options, make_constraints_file
-=======
 from .utils import assemble_options, make_constraints_file, relativize
->>>>>>> 11e66f2f
 
 
 class PackageCore:
