--- conflicted
+++ resolved
@@ -169,7 +169,6 @@
     return df
 
 
-<<<<<<< HEAD
 columns_order = {
     "fail": 1,
     "n": 2,
@@ -181,6 +180,32 @@
     "score": 8,
     "weight": 9,
 }
+
+
+def make_dataframe(summary, compare=None, weights=None):
+    if weights is None:
+        weights = dict()
+
+    all_keys = list(
+        sorted(
+            {
+                *(summary.keys() if summary else []),
+                *(compare.keys() if compare else []),
+                *(weights.keys() if weights else []),
+            }
+        )
+    )
+
+    return DataFrame(
+        {
+            key: _make_row(
+                summary.get(key, {}),
+                compare and compare.get(key, {}),
+                weights and weights.get(key, {}),
+            )
+            for key in all_keys
+        }
+    ).transpose()
 
 
 @error_guard({})
@@ -197,53 +222,11 @@
 ):
     if weights is None:
         weights = dict()
-=======
-def make_dataframe(summary, compare=None, weights=None):
-    if weights:
-        weights = {
-            name: value for name, value in weights.items() if value.get("weight", 0)
-        }
->>>>>>> bdfe52f8
-
-    all_keys = list(
-        sorted(
-            {
-                *(summary.keys() if summary else []),
-                *(compare.keys() if compare else []),
-                *(weights.keys() if weights else []),
-            }
-        )
-    )
-
-    return DataFrame(
-        {
-            key: _make_row(
-                summary.get(key, {}),
-                compare and compare.get(key, {}),
-                weights and weights.get(key, {}),
-            )
-            for key in all_keys
-        }
-    ).transpose()
-
-<<<<<<< HEAD
+
+    df = make_dataframe(summary, compare, weights)
+
     # Reorder columns
     df = df[sorted(df.columns, key=lambda k: columns_order.get(k, 0))]
-=======
-
-def make_report(
-    summary,
-    compare=None,
-    weights=None,
-    html=None,
-    compare_gpus=False,
-    price=None,
-    title=None,
-    sources=None,
-    errdata=None,
-):
-    df = make_dataframe(summary, compare, weights)
->>>>>>> bdfe52f8
 
     out = Outputter(stdout=sys.stdout, html=html)
 
