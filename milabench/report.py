--- conflicted
+++ resolved
@@ -41,21 +41,13 @@
 
     # Sum of all the GPU performance
     # to get the overall perf of the whole machine
-<<<<<<< HEAD
-
-=======
->>>>>>> 77fa0bc8
     if "per_gpu" in summary:
         acc = 0
         for _, metrics in summary["per_gpu"].items():
             acc += metrics[metric]
     else:
         acc = row["perf"]
-<<<<<<< HEAD
-
-=======
     
->>>>>>> 77fa0bc8
     success_ratio = 1 - row["fail"] / row["n"]
     score = (acc if acc > 0 else row["perf"]) * success_ratio
 
