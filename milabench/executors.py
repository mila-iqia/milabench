--- conflicted
+++ resolved
@@ -10,20 +10,14 @@
 
 from .metadata import machine_metadata
 from .fs import XPath
-<<<<<<< HEAD
 from .alt_async import destroy
 from .merge import merge
-from .pack import BasePackage
-=======
-from .multi import clone_with
 from .pack import BasePackage, Package
->>>>>>> 91059c2c
 
 
 def clone_with(cfg, new_cfg):
     return merge(deepcopy(cfg), new_cfg)
 
-<<<<<<< HEAD
 
 async def force_terminate(pack, delay):
     await asyncio.sleep(delay)
@@ -35,10 +29,6 @@
             )
             destroy(proc)
 
-
-class Executor:
-    def __init__(self, pack_or_exec: Executor | BasePackage, **kwargs) -> None:
-=======
 class Executor():
     """Base class for an execution plan
 
@@ -53,12 +43,7 @@
         **kwargs: kwargs to be passed to the `pack_or_exec.execute()`, if a
                   `BasePackage`
     """
-    def __init__(
-            self,
-            pack_or_exec:Executor | BasePackage,
-            **kwargs
-    ) -> None:
->>>>>>> 91059c2c
+    def __init__(self, pack_or_exec: Executor | BasePackage, **kwargs) -> None:
         if isinstance(pack_or_exec, Executor):
             self.exec = pack_or_exec
             self._pack = None
@@ -107,13 +92,9 @@
         """
         yield self.pack, self.argv(), self.kwargs()
 
-<<<<<<< HEAD
     async def execute(self, timeout=False, timeout_delay=600, **kwargs):
-=======
-    async def execute(self, **kwargs):
         """Execute all the commands and return the aggregated results
         """
->>>>>>> 91059c2c
         coro = []
         for pack, argv, _kwargs in self.commands():
             await pack.send(event="config", data=pack.config)
@@ -210,7 +191,6 @@
         return main + super()._argv(**kwargs)
 
 
-<<<<<<< HEAD
 class VoidExecutor(Executor):
     class _FakePack:
         config = dict()
@@ -225,27 +205,10 @@
         self._pack = VoidExecutor._FakePack()
         self.exec = None
         self._kwargs = dict()
-=======
-class VoidExecutor(CmdExecutor):
-    """Execute nothing
-    """
-    def __init__(
-            self,
-            pack:BasePackage,
-            *argv,
-            **kwargs
-    ) -> None:
-        del argv
-        super().__init__(pack, "true", *argv, **kwargs)
->>>>>>> 91059c2c
 
 
 # Branches or Roots
 class DockerRunExecutor(Executor):
-<<<<<<< HEAD
-    def __init__(self, executor: Executor, image: str, *docker_argv, **kwargs) -> None:
-        super().__init__(executor, **kwargs)
-=======
     """Execute an `Executor` through Docker
 
     Arguments:
@@ -265,7 +228,6 @@
             executor,
             **kwargs
         )
->>>>>>> 91059c2c
         self.image = image
         self.docker_argv = docker_argv
 
@@ -361,10 +323,6 @@
 
 
 class VoirExecutor(Executor):
-<<<<<<< HEAD
-    def __init__(self, executor: Executor, *voir_argv, **kwargs) -> None:
-        super().__init__(executor, **{"setsid": True, **kwargs})
-=======
     """Execute an `Executor` through voir
 
     Arguments:
@@ -382,7 +340,6 @@
             executor,
             **{"setsid":True, **kwargs}
         )
->>>>>>> 91059c2c
         self.voir_argv = voir_argv
 
     def _argv(self, **kwargs) -> List:
@@ -409,10 +366,6 @@
 
 
 class WrapperExecutor(Executor):
-<<<<<<< HEAD
-    def __init__(self, executor: Executor, *wrapper_argv, **kwargs) -> None:
-        super().__init__(executor, **kwargs)
-=======
     """Wrap an `Executor` with any command
 
     Arguments:
@@ -430,7 +383,6 @@
             executor,
             **kwargs
         )
->>>>>>> 91059c2c
         self.wrapper_argv = wrapper_argv
 
     def _argv(self, **kwargs) -> List:
@@ -439,59 +391,6 @@
 
 
 # Roots
-<<<<<<< HEAD
-class ListExecutor(Executor):
-    """Runs n instance of the same job in parallel"""
-
-    def __init__(self, *executors: Tuple[Executor], **kwargs) -> None:
-        super().__init__(executors[0], **kwargs)
-=======
-class TimeOutExecutor(Executor):
-    """Execute an `Executor` and terminate it after a delay
-
-    Arguments:
-        executor: `Executor` to be executed through Docker
-        delay: delay before terminating the `Executor`
-        **kwargs: kwargs to be passed to the `pack.execute()`
-    """
-    def __init__(
-            self,
-            executor:Executor,
-            delay: int = 600,
-            **kwargs
-    ) -> None:
-        super().__init__(
-            executor,
-            **kwargs
-        )
-        self.delay = delay
-
-    async def execute(self):
-        """Execute with timeout"""
-        async def force_terminate(pack, delay):
-            await asyncio.sleep(delay)
-            for proc in pack.processes:
-                ret = proc.poll()
-                if ret is None:
-                    await pack.message(
-                        f"Terminating process because it ran for longer than {delay} seconds."
-                    )
-                    destroy(proc)
-
-        coro = []
-
-        for pack, argv, kwargs in self.commands():
-            coro.append(pack.execute(*argv, **kwargs))
-            
-            asyncio.create_task(
-                force_terminate(
-                    pack, pack.config.get("max_duration", self.delay)
-                )
-            )
-
-        return await asyncio.gather(*coro)
-
-
 class ListExecutor(Executor):
     """Execute a list of `Executor`s in parallel
 
@@ -505,10 +404,9 @@
             **kwargs
     ) -> None:
         super().__init__(
-            None,
-            **kwargs
-        )
->>>>>>> 91059c2c
+            executors[0],
+            **kwargs
+        )
         self.executors = executors
 
     def commands(self) -> Generator[Tuple[BasePackage, List, Dict], None, None]:
@@ -516,57 +414,49 @@
             yield from executor.commands()
 
 
-class NJobs(ListExecutor):
-<<<<<<< HEAD
-    """Runs n instance of the same job in parallel"""
-
-    def __init__(self, executor: Executor, n: int, **kwargs) -> None:
-        super().__init__(*([executor] * n), **kwargs)
+class NJobs(Executor):
+    """Execute n instances of the same `Executor` in parallel
+
+    Arguments:
+        executor: `Executor` to be executed
+        n: number of times `executor` should be executed 
+        **kwargs: kwargs to be passed to the `pack.execute()`
+    """
+
+    def __init__(self, executor: Executor, n: int, gpus: list = None, **kwargs) -> None:
+        super().__init__(executor, **kwargs)
+        self.n = n
+        
+        if gpus is None:
+            gpus = []
+        self.gpus = gpus
+
+    def commands(self) -> Generator[Tuple[BasePackage, List, Dict], None, None]:
+        for i in range(self.n):
+            gcfg = {
+                "tag": [*self.exec.pack.config["tag"], f"{i}"],
+                "job-number": i,
+                "devices": [gpu["device"] for gpu in self.gpus],
+            }
+            
+            run = clone_with(self.exec.pack.config, gcfg)
+            run_pack = self.exec.pack.copy(run)
+            yield run_pack, self.argv(), self.kwargs()
 
 
 class PerGPU(Executor):
-    def __init__(self, executor: Executor, gpus=None, **kwargs) -> None:
+    """Execute one instance of an `Executor` on each gpu
+
+    Arguments:
+        executor: `Executor` to be executed
+        **kwargs: kwargs to be passed to the `pack.execute()`
+    """
+    
+    def __init__(self, executor: Executor, gpus: list = None, **kwargs) -> None:
         super().__init__(executor, **kwargs)
         if gpus is None:
             gpus = [{"device": 0, "selection_variable": "CPU_VISIBLE_DEVICE"}]
         self.devices = gpus
-=======
-    """Execute n instances of the same `Executor` in parallel
-
-    Arguments:
-        executor: `Executor` to be executed
-        n: number of times `executor` should be executed 
-        **kwargs: kwargs to be passed to the `pack.execute()`
-    """
-    def __init__(
-            self,
-            executor:Executor,
-            n:int,
-            **kwargs
-    ) -> None:
-        super().__init__(
-            *([executor] * n),
-            **kwargs
-        )
-
-
-class PerGPU(Executor):
-    """Execute one instance of an `Executor` on each gpu
-
-    Arguments:
-        executor: `Executor` to be executed
-        **kwargs: kwargs to be passed to the `pack.execute()`
-    """
-    def __init__(
-            self,
-            executor:Executor,
-            **kwargs
-    ) -> None:
-        super().__init__(
-            executor,
-            **kwargs
-        )
->>>>>>> 91059c2c
 
     def commands(self) -> Generator[Tuple[BasePackage, List, Dict], None, None]:
         ngpus = len(self.devices)
@@ -656,17 +546,10 @@
     PLACEHOLDER = _Placeholder()
 
     def __init__(
-<<<<<<< HEAD
-        self,
-        accelerate_exec: AccelerateLaunchExecutor,
-        executor: SSHExecutor = None,
-        **kwargs,
-=======
             self,
             executor:AccelerateLaunchExecutor,
             ssh_exec:SSHExecutor=None,
             **kwargs
->>>>>>> 91059c2c
     ) -> None:
         if not isinstance(ssh_exec, SSHExecutor):
             raise ValueError(f"{self.__class__.__name__} only accepts"
