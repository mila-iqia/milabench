from __future__ import annotations

import asyncio
import os
import json
from copy import deepcopy
import warnings
from hashlib import md5
from typing import Dict, Generator, List, Tuple

from voir.instruments.gpu import get_gpu_info

from . import pack
from .alt_async import destroy
from .fs import XPath
from .merge import merge
from .metadata import machine_metadata
from .utils import select_nodes


def clone_with(cfg, new_cfg):
    return merge(deepcopy(cfg), new_cfg)


async def force_terminate(pack, delay):
    await asyncio.sleep(delay)
    for proc in pack.processes:
        ret = proc.poll()
        if ret is None:
            await pack.message(
                f"Terminating process because it ran for longer than {delay} seconds."
            )
            destroy(proc)


class Executor:
    """Base class for an execution plan

    Will recursively go through its embedded `Executor` to build a command
    line's arguments list to be passed to the leaf `Executor`'s
    `BasePackage.execute()`

    Arguments:
        pack_or_exec: `Executor` or `BasePackage`. If a `BasePackage`, the
                      instance's `execute()` will be used to perform the
                      commands calls
        **kwargs: kwargs to be passed to the `pack_or_exec.execute()`, if a
                  `BasePackage`

    Notes:
        All dynamic operations need to happen inside the argv/_argv methods.
        Those methods are guaranteed to be called with the final configuration.
    """

    def __init__(self, pack_or_exec: Executor | pack.BasePackage, **kwargs) -> None:
        self._pack = None
        self.exec = None
        # used to know if the command is executed through SSH or locally
        self.remote = False

        if isinstance(pack_or_exec, Executor):
            self.exec = pack_or_exec
            self._pack = None
        elif isinstance(pack_or_exec, pack.BasePackage):
            self.exec = None
            self._pack = pack_or_exec
        elif pack_or_exec is not None:
            raise TypeError(f"Need to be pack or executor not `{pack_or_exec}`")

        self._kwargs = kwargs

    @property
    def pack(self) -> pack.BasePackage:
        if self._pack:
            return self._pack
        return self.exec.pack

    def _set_pack(self, pack):
        if self._pack:
            self._pack = pack
            return True

        elif self.exec:
            return self.exec._set_pack(pack)

        return False

    def packs(self):
        if self.pack:
            yield self.pack
        else:
            yield from self.exec.packs()

    def copy(self, pack):
        """Copy the execution plan but use a different pack"""
        copy = deepcopy(self)
        copy._set_pack(pack)
        return copy

    def kwargs(self) -> Dict:
        """Return the `Executor`'s kwargs to send to `BasePackage.execute()`
        merged with the embeded `Executor`, if any

        The `Executor`'s kwargs will take priority over the embeded `Executor`'s
        kwargs
        """
        kwargs = self._kwargs
        if self.exec:
            kwargs = {**self.exec.kwargs(), **kwargs}
        return kwargs

    def commands(self) -> Generator[Tuple[pack.BasePackage, List, Dict], None, None]:
        """Return a tuple of the leaf's `BasePackage`, the `Executor`'s list of
        command line's arguments and the `Executor`'s kwargs to send to
        `BasePackage.execute()`
        """
        yield self.pack, [], self.kwargs()

    async def execute(self, phase="run", timeout=False, timeout_delay=600, **kwargs):
        """Execute all the commands and return the aggregated results"""
        coro = []

        for pack in self.packs():
            pack.phase = phase

        for pack, argv, _kwargs in self.commands():
            await pack.send(event="config", data=pack.config)
            await pack.send(event="meta", data=machine_metadata())

            fut = pack.execute(*argv, **{**_kwargs, **kwargs})
            coro.append(fut)

            if timeout:
                delay = pack.config.get("max_duration", timeout_delay)
                timeout_task = asyncio.create_task(force_terminate(pack, delay))

        results = await asyncio.gather(*coro)

        if timeout:
            timeout_task.cancel()

        return results


class SingleCmdExecutor(Executor):
    def argv(self, **kwargs) -> List:
        """Return the list of command line's arguments for this `Executor`
        followed by its embedded `Executor`'s list of command line's arguments

        Arguments:
            **kwargs: some `Executor` might need an argument to dynamically
                      generate the list of command line's arguments
        """
        if self.exec:
            return self._argv(**kwargs) + self.exec.argv(**kwargs)
        return self._argv(**kwargs)

    def commands(self) -> Generator[Tuple[pack.BasePackage, List, Dict], None, None]:
        yield self.pack, self.argv(), self.kwargs()

    def _argv(self, **kwargs) -> List:
        del kwargs
        return []


class ListExecutor(Executor):
    """Execute a list of `Executor`s in parallel

    Arguments:
        executors: `Executor`s to be executed
        **kwargs: kwargs to be passed to the `pack.execute()`
    """

    def __init__(self, *executors: Tuple[Executor], **kwargs) -> None:
        super().__init__(None, **kwargs)
        self.executors = executors

    @property
    def pack(self):
        return self.executors[0].pack

    def commands(self) -> Generator[Tuple[pack.BasePackage, List, Dict], None, None]:
        for executor in self.executors:
            yield from executor.commands()

    def packs(self):
        for exec in self.executors:
            yield from exec.packs()


class CmdExecutor(SingleCmdExecutor):
    """Execute a command

    Arguments:
        pack: `BasePackage`'s instance from which `execute()` will be used to
              perform the command
        *cmd_argv: command line arguments list to execute
        **kwargs: kwargs to be passed to the `pack.execute()`
    """

    def __init__(self, pack: pack.BasePackage, *cmd_argv, **kwargs) -> None:
        if isinstance(pack, Executor):
            raise TypeError(
                f"{self.__class__.__name__} does not accept nested"
                f" {Executor.__name__}"
            )
        super().__init__(pack, **kwargs)
        self.cmd_argv = cmd_argv

    def _argv(self, **_) -> List:
        return [*self.cmd_argv]


class PackExecutor(CmdExecutor):
    """Execute a `Package`'s script. If not specified, the `Package`'s
    main_script will be used

    Arguments:
        pack: `Package`'s instance from which `execute()` will be used to
              perform the command
        *script_argv: script's command line arguments list. If the first
                      argument is a file or directory that can be found, the
                      file will be used instead of the `pack`'s main_script
        lazy: if true calls pack.argv to get the latest updated version of the arguments
        **kwargs: kwargs to be passed to the `pack.execute()`
    """

    def __init__(self, pack: pack.Package, *script_argv, lazy=False, **kwargs) -> None:
        script = script_argv[:1]
        if script and XPath(script[0]).exists():
            script = script[0]
            script_argv = script_argv[1:]
        else:
            script = None

        super().__init__(pack, *script_argv, **kwargs)

        self.script = script
        self.lazy = lazy

    def command_arguments(self, **kwargs):
        if self.lazy:
            return self.pack.argv
        return super()._argv(**kwargs)

    def _argv(self, **kwargs) -> List:
        script = self.script or self.pack.main_script
        if not XPath(script).is_absolute():
            abs_main = self.pack.dirs.code / script
        else:
            abs_main = script

        if not abs_main.exists():
            raise FileNotFoundError(
                f"Cannot run script or directory because it does not exist: {script}"
            )

        if abs_main.is_dir():
            script = ["-m", str(script)]
        else:
            script = [str(abs_main)]
        return script + self.command_arguments()


class VoidExecutor(CmdExecutor):
    """Execute nothing"""

    def __init__(self, pack: pack.BasePackage, *argv, **kwargs) -> None:
        super().__init__(pack, "true", *argv, **kwargs)


class WrapperExecutor(SingleCmdExecutor):
    """Wrap an `Executor` with any command

    Arguments:
        executor: `Executor` to be executed
        *wrapper_argv: command line arguments list
        **kwargs: kwargs to be passed to the `pack.execute()`
    """

    def __init__(self, executor: SingleCmdExecutor, *wrapper_argv, **kwargs) -> None:
        super().__init__(executor, **kwargs)
        self.wrapper_argv = wrapper_argv

    def _argv(self, **kwargs) -> List:
        del kwargs
        return [*self.wrapper_argv]


class DockerRunExecutor(WrapperExecutor):
    """Execute an `Executor` through Docker

    Arguments:
        executor: `Executor` to be executed through Docker
        image: the Docker image to use
        *docker_argv: Docker command line arguments list
        **kwargs: kwargs to be passed to the `pack.execute()`
    """

    def __init__(
        self, executor: SingleCmdExecutor, image: str, *docker_argv, **kwargs
    ) -> None:
        super().__init__(
            executor,
            "docker",
            "run",
            "-i",
            "--rm",
            "--network",
            "host",
            "--privileged",
            "--gpus",
            "all",
            *docker_argv,
            **kwargs,
        )
        self.image = image

    def as_container_path(self, path):
        # replace local output path with docker path
        base = self.pack.dirs.base
        path = path.replace(str(base), "/milabench/envs")

        # Replace local installation path with docker path
        install_path = os.path.abspath(os.path.join(os.path.dirname(__file__), ".."))
        path = path.replace(str(install_path), "/milabench/milabench")

        return path

    def argv(self, **kwargs) -> List:
        """Return the list of command line's arguments for this `Executor`
        followed by its embedded `Executor`'s list of command line's arguments

        Arguments:
            **kwargs: some `Executor` might need an argument to dynamically
                      generate the list of command line's arguments
        """
        script_args = self.exec.argv(**kwargs)
        docker_args = self._argv(**kwargs)

        # we are already in docker the path are correct
        if len(docker_args) == 0:
            return script_args

        # we are outisde docker
        rewritten = []
        for arg in script_args:
            # rewrite path to be inside docker
            rewritten.append(self.as_container_path(arg))

        return docker_args + rewritten

<<<<<<< HEAD
=======
    def is_inside_docker(self):
        return os.environ.get("MILABENCH_DOCKER", None)

>>>>>>> 7209c33f
    def _argv(self, **kwargs) -> List:
        # if the command is executed remotely it does not matter
        # if we are inside docker or not
        if (self.image is None) or (self.is_inside_docker() and not self.remote):
            # No-op when there's no docker image to run or inside a docker
            # container
            return []

        argv = super()._argv(**kwargs)

        env = self.pack.make_env()
        for var in ("XDG_CACHE_HOME", "OMP_NUM_THREADS"):
            argv.append("--env")
            argv.append(f"{var}='{self.as_container_path(env[var])}'")

        argv.append(self.image)
        return argv


class SSHExecutor(WrapperExecutor):
    """Execute an `Executor` through ssh

    Arguments:
        executor: `Executor` to be executed through ssh
        host: host's address
        *ssh_argv: ssh command line arguments list
        user: username to use to connect to the host. By default, `pack.config`
              will be used to find the username
        key: ssh key to use to connect to the host. By default, `pack.config`
             will be used to find the username
        port: ssh port to connect to. By default port 22 will be used
        **kwargs: kwargs to be passed to the `pack.execute()`
    """

    _BIN = "ssh"

    def __init__(
        self,
        executor: SingleCmdExecutor,
        host: str,
        *ssh_argv,
        user: str = None,
        key: str = None,
        port: int = 22,
        **kwargs,
    ) -> None:
        super().__init__(
            executor,
            self._BIN,
            "-oCheckHostIP=no",
            "-oStrictHostKeyChecking=no",
            "-oPasswordAuthentication=no",
            *ssh_argv,
            **kwargs,
        )
        self.host = host
        self.user = user
        self.key = key
        self.port = port
        executor.remote = not self.is_local()

    def _find_node_config(self) -> Dict:
        for n in self.pack.config["system"]["nodes"]:
            if n.get("ip") == self.host:
                return n
        return {}

    def is_local(self):
        localnode = self.pack.config["system"]["self"]

        # self is none; the node we are currently
        # on is not part of the system; we are running
        # milabench remotely, sending remote commands to
        # the main node
        return (localnode is not None) and (
            self.host in localnode["ipaddrlist"]
            or self.host  # The ip belongs to the local node
            == localnode["hostname"]  # The hostname is the local node
        )

    def _argv(self, **kwargs) -> List:
        # No-op when executing on a local node
        if self.is_local():
            return []

        node = self._find_node_config()
        user = self.user or node.get("user", None)
        key = self.key or node.get("key", None)
        host = f"{user}@{self.host}" if user else self.host

        argv = super()._argv(**kwargs)
        argv.extend(["-oPasswordAuthentication=no"])
        argv.extend(["-p", str(self.port)])

        if key:
            argv.append(f"-i{key}")
        argv.append(host)

        return argv


class SCPExecutor(SSHExecutor, CmdExecutor):
    _BIN = "scp"

    def __init__(
        self,
        pack: pack.BasePackage,
        host: str,
        directory: str,
        *scp_argv,
        user: str = None,
        key: str = None,
        **kwargs,
    ) -> None:
        super().__init__(pack, host, "-r", *scp_argv, user=user, key=key, **kwargs)
        self.dir = directory

    def _argv(self, **kwargs) -> List:
        argv = super()._argv(**kwargs)

        host = argv.pop()
        argv.append(self.dir)
        argv.append(f"{host}:{self.dir}")

        return argv


class TorchRunExecutor(WrapperExecutor):
    def __init__(self, executor: SingleCmdExecutor, *torchrun_argv, **kwargs) -> None:
        super().__init__(executor, "torchrun", *torchrun_argv, **kwargs)

    def _argv(self, **kwargs):
        devices = self.pack.config.get("devices", [])
        nproc = len(devices)
        if nproc > 1:
            argv = [*super()._argv(**kwargs), f"--nproc_per_node={nproc}", "--"]
            # Check if the sub-executor targets a module or not
            cmd = next(iter(self.exec.argv()), None)
            # if the command exists and it is not a path assume it is a module
            if cmd and not XPath(cmd).exists():
                argv.append("-m")
            return argv
        return []


class VoirExecutor(WrapperExecutor):
    """Execute an `Executor` through voir

    Arguments:
        executor: `Executor` to be executed
        *voir_argv: voir command line arguments list
        **kwargs: kwargs to be passed to the `pack.execute()`
    """

    def __init__(self, executor: SingleCmdExecutor, *voir_argv, **kwargs) -> None:
        super().__init__(executor, "voir", **{"setsid": True, **kwargs})
        self.voir_argv = voir_argv

    def _argv(self, **kwargs) -> List:
        argv = super()._argv(**kwargs)

        if voirconf := self.pack.config.get("voir", None):
            hsh = md5(str(voirconf).encode("utf8"))
            voirconf_file = (
                self.pack.dirs.extra
                / f"voirconf-{self.pack.tag}-{hsh.hexdigest()}.json"
            )
            with open(voirconf_file, "w") as f:
                json.dump(fp=f, obj=voirconf, indent=4)
            voir_argv = ("--config", voirconf_file)
        else:
            voir_argv = ()

        return [
            *argv,
            *voir_argv,
            *self.voir_argv,
        ]


class NJobs(ListExecutor):
    """Execute n instances of the same `Executor` in parallel

    Arguments:
        executor: `Executor` to be executed
        n: number of times `executor` should be executed
        **kwargs: kwargs to be passed to the `pack.execute()`
    """

    def __init__(self, executor: Executor, n: int, gpus: list = None, **kwargs) -> None:
        self.n = n
        if gpus is None:
            gpus = []
        self.gpus = gpus

        executors = []
        for i in range(self.n):
            gcfg = {
                "tag": [*executor.pack.config["tag"], f"{i}"],
                "job-number": i,
                "devices": [gpu["device"] for gpu in self.gpus],
            }

            run = clone_with(executor.pack.config, gcfg)
            new_pack = executor.pack.copy(run)
            executors.append(executor.copy(new_pack))

        super().__init__(*executors, **kwargs)


class SequenceExecutor(ListExecutor):
    """Execute a list of `Executor`s in sequence
    Arguments:
        executors: `Executor`s to be executed
        **kwargs: kwargs to be passed to the `pack.execute()`
    """

    async def execute(self, **kwargs):
        error_count = 0

        def on_message(msg):
            nonlocal error_count

            if msg.event == "error":
                error_count += 1

            if msg.event == "end":
                error_count += int(msg.data.get("return_code", 0))

        loop = asyncio.get_running_loop()
        loop._callbacks.append(on_message)

        for executor in self.executors:
            await executor.execute(**{**self._kwargs, **kwargs})

            if error_count > 0:
                break

        loop._callbacks.remove(on_message)
        return error_count


class PerGPU(ListExecutor):
    """Execute one instance of an `Executor` on each gpu

    Arguments:
        executor: `Executor` to be executed
        **kwargs: kwargs to be passed to the `pack.execute()`
    """

    def __init__(self, executor: Executor, gpus: list = None, **kwargs) -> None:
        if gpus is None:
            gpus = [{"device": 0, "selection_variable": "CPU_VISIBLE_DEVICE"}]

        self.devices = gpus
        executors = []
        ngpus = len(self.devices)

        for gpu in self.devices:
            gid = gpu["device"]
            gcfg = {
                "tag": [*executor.pack.config["tag"], f"D{gid}"],
                "device": gid,
                "devices": [gid] if ngpus else [],
                "env": {gpu["selection_variable"]: str(gid)},
            }
            run = clone_with(executor.pack.config, gcfg)

            new_pack = executor.pack.copy(run)
            executors.append(executor.copy(new_pack))

        super().__init__(*executors, **kwargs)


# Accelerate
class AccelerateLaunchExecutor(SingleCmdExecutor):
    """Execute a `BasePackage` with Accelerate

    Arguments:
        pack: `BasePackage`'s instance from which `execute()` will be used to
              perform the command
        *accelerate_argv: Accelerate's command line arguments list
        **kwargs: kwargs to be passed to the `pack.execute()`
    """

    def __init__(
        self, pack: pack.BasePackage, rank, *accelerate_argv, **kwargs
    ) -> None:
        super().__init__(pack, **kwargs)
        self.accelerate_argv = accelerate_argv
        self.rank = rank

    def _get_main_and_workers(self):
        max_num = self.pack.config["num_machines"]
        nodes = select_nodes(self.pack.config["system"]["nodes"], max_num)
        return nodes[0], nodes[1:]

    def _argv(self, **_) -> List:
        manager, nodes = self._get_main_and_workers()

        num_machines = max(1, len(nodes) + 1)

        ngpu = len(get_gpu_info()["gpus"].values())
        nproc = ngpu * num_machines
        assert nproc > 0

        deepspeed_argv = (
            [
                "--use_deepspeed",
                "--deepspeed_multinode_launcher=standard",
                "--zero_stage=2",
            ]
            if self.pack.config["use_deepspeed"]
            else ["--multi_gpu"]
        )

        return [
            # -- Run the command in the right venv
            # This could be inside the SSH Executor
            # but it would need to be repeated for Docker
            # could be its own Executor like VenvExecutor that execute code
            # inside a specifc venv
            f"{self.pack.dirs.code / 'activator'}",
            f"{self.pack.dirs.venv}",
            # --
            "accelerate",
            "launch",
            "--mixed_precision=fp16",
            "--dynamo_backend=no",
            f"--machine_rank={self.rank}",
            f"--num_machines={num_machines}",
            *deepspeed_argv,
            f"--gradient_accumulation_steps={self.pack.config['gradient_accumulation_steps']}",
            f"--num_cpu_threads_per_process={self.pack.config['argv']['--cpus_per_gpu']}",
            f"--main_process_ip={manager['ip']}",
            f"--main_process_port={manager['port']}",
            f"--num_processes={nproc}",
            *self.accelerate_argv,
            str(self.pack.dirs.code / "main.py"),
            *self.pack.argv,
            "--cache",
            str(self.pack.dirs.cache),
        ]<|MERGE_RESOLUTION|>--- conflicted
+++ resolved
@@ -350,12 +350,9 @@
 
         return docker_args + rewritten
 
-<<<<<<< HEAD
-=======
     def is_inside_docker(self):
         return os.environ.get("MILABENCH_DOCKER", None)
 
->>>>>>> 7209c33f
     def _argv(self, **kwargs) -> List:
         # if the command is executed remotely it does not matter
         # if we are inside docker or not
