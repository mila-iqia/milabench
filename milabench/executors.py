--- conflicted
+++ resolved
@@ -8,18 +8,11 @@
 from copy import deepcopy
 import socket
 
-<<<<<<< HEAD
 from .metadata import machine_metadata
 from .fs import XPath
 from .alt_async import destroy
 from .merge import merge
-from .pack import BasePackage, Package
-=======
-from . import pack
-from .alt_async import destroy
-from .fs import XPath
-from .multi import clone_with
->>>>>>> 806aa63d
+from .pack import BasePackage
 
 
 def clone_with(cfg, new_cfg):
@@ -51,15 +44,7 @@
         **kwargs: kwargs to be passed to the `pack_or_exec.execute()`, if a
                   `BasePackage`
     """
-<<<<<<< HEAD
     def __init__(self, pack_or_exec: Executor | BasePackage, **kwargs) -> None:
-=======
-    def __init__(
-            self,
-            pack_or_exec:Executor | pack.BasePackage,
-            **kwargs
-    ) -> None:
->>>>>>> 806aa63d
         if isinstance(pack_or_exec, Executor):
             self.exec = pack_or_exec
             self._pack = None
@@ -231,7 +216,6 @@
         return main + super()._argv(**kwargs)
 
 
-<<<<<<< HEAD
 class VoidExecutor(Executor):
     class _FakePack:
         config = dict()
@@ -259,19 +243,6 @@
         if nproc > 1:
             return ["torchrun", f"--nproc_per_node={nproc}", "--", "-m"]
         return []
-=======
-class VoidExecutor(CmdExecutor):
-    """Execute nothing
-    """
-    def __init__(
-            self,
-            pack:pack.BasePackage,
-            *argv,
-            **kwargs
-    ) -> None:
-        del argv
-        super().__init__(pack, "true", *argv, **kwargs)
->>>>>>> 806aa63d
 
 
 # Branches or Roots
@@ -519,7 +490,6 @@
         executor: `Executor` to be executed
         **kwargs: kwargs to be passed to the `pack.execute()`
     """
-<<<<<<< HEAD
     
     def __init__(self, executor: Executor, gpus: list = None, **kwargs) -> None:
         if gpus is None:
@@ -530,27 +500,6 @@
         ngpus = len(self.devices)
         
         for gpu in self.devices:
-=======
-    def __init__(
-            self,
-            executor:Executor,
-            **kwargs
-    ) -> None:
-        super().__init__(
-            executor,
-            **kwargs
-        )
-
-    def commands(self) -> Generator[Tuple[pack.BasePackage, List, Dict], None, None]:
-        gpus = get_gpu_info()["gpus"].values()
-        ngpus = len(gpus)
-        devices = gpus or [{
-            "device": 0,
-            "selection_variable": "CPU_VISIBLE_DEVICE"
-        }]
-
-        for gpu in devices:
->>>>>>> 806aa63d
             gid = gpu["device"]
             gcfg = {
                 "tag": [*executor.pack.config["tag"], f"D{gid}"],
