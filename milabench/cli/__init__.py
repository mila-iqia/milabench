import os
import sys

from coleo import run_cli

from .compare import cli_compare
from .dev import cli_dev
from .install import cli_install
from .machine import cli_machine
from .matrix import cli_matrix_run
from .pin import cli_pin
from .pip import cli_pip
from .pr import cli_write_report_to_pr
from .prepare import cli_prepare
from .publish import cli_publish
from .report import cli_report
from .run import cli_run
from .schedule import cli_schedule
from .slurm import cli_slurm_system
from .sql import cli_sqlsetup
from .summary import cli_summary
from .resolve import cli_resolve


class Main:
    def run():
        """Run the benchmarks."""
        cli_run()

    def prepare():
        """Prepare a benchmark: download datasets, weights etc."""
        cli_prepare()

    def install():
        """Install the benchmarks' dependencies."""
        cli_install()

    def pin():
        """Pin the benchmarks' dependencies."""
        cli_pin()

    def dev():
        """Create a shell in a benchmark's environment for development."""
        cli_dev()

    def summary():
        """Produce a JSON summary of a previous run."""
        cli_summary()

    def compare():
        """Compare all runs with each other."""
        cli_compare()

    def report():
        """Generate a report aggregating all runs together into a final report."""
        cli_report()

    def pip():
        """Run pip on every pack"""
        cli_pip()

    def slurm_system():
        """Generate a system file based of slurm environment variables"""
        cli_slurm_system()

    def machine():
        """Display machine metadata.
        Used to generate metadata json to back populate archived run

        """
        cli_machine()

    def publish():
        """Publish an archived run to a database"""
        cli_publish()

    def schedule():
        """Launch a slurm job to run milabench"""
        cli_schedule()

    def sqlsetup():
        cli_sqlsetup()

    def write_report_to_pr():
        cli_write_report_to_pr()

<<<<<<< HEAD
    def matrix():
        cli_matrix_run()
=======
    def resolve():
        cli_resolve()
>>>>>>> cfd32afb


def main(argv=None):
    sys.path.insert(0, os.path.abspath(os.curdir))
    if argv is None:
        argv = sys.argv[1:]
    argv = [str(x) for x in argv]
    try:
        sys.exit(run_cli(Main, argv=argv))
    except KeyboardInterrupt:
        pass<|MERGE_RESOLUTION|>--- conflicted
+++ resolved
@@ -84,13 +84,11 @@
     def write_report_to_pr():
         cli_write_report_to_pr()
 
-<<<<<<< HEAD
     def matrix():
         cli_matrix_run()
-=======
+
     def resolve():
         cli_resolve()
->>>>>>> cfd32afb
 
 
 def main(argv=None):
