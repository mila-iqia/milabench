import contextvars
import os
import socket

import psutil
import yaml
from omegaconf import OmegaConf
from voir.instruments.gpu import get_gpu_info

from .fs import XPath
from .merge import merge

system_global = contextvars.ContextVar("system")
config_global = contextvars.ContextVar("Config")


def relative_to(pth, cwd):
    pth = XPath(pth).expanduser()
    if not pth.is_absolute():
        pth = (XPath(cwd) / pth).resolve()
    return pth


def _config_layers(config_files):
    for config_file in config_files:
        if isinstance(config_file, dict):
            yield config_file
        else:
            config_file = XPath(config_file).absolute()
            config_base = config_file.parent
            with open(config_file) as cf:
                config = yaml.safe_load(cf)
                includes = config.pop("include", [])
                if isinstance(includes, str):
                    includes = [includes]
                yield from _config_layers(
                    relative_to(incl, config_base) for incl in includes
                )
                for v in config.values():
                    assert isinstance(v, dict)
                    v.setdefault("config_base", str(config_base))
                    v.setdefault("config_file", str(config_file))
                    v.setdefault("dirs", {})
                yield config


def resolve_inheritance(bench_config, all_configs):
    while inherit := bench_config.pop("inherits", None):
        parent = all_configs[inherit]
        tags = {*parent.get("tags", []), *bench_config.get("tags", [])}
        bench_config = merge(parent, bench_config)
        bench_config["tags"] = sorted(tags)

    if "*" in all_configs:
        bench_config = merge(bench_config, all_configs["*"])

    return bench_config


def finalize_config(name, bench_config):
    bench_config["name"] = name
    if "definition" in bench_config:
        pack = XPath(bench_config["definition"]).expanduser()
        if not pack.is_absolute():
            pack = (XPath(bench_config["config_base"]) / pack).resolve()
            bench_config["definition"] = str(pack)

    bench_config["tag"] = [bench_config["name"]]

    bench_config = OmegaConf.to_object(OmegaConf.create(bench_config))
    return bench_config


def build_config(*config_files):
    all_configs = {}
    for layer in _config_layers(config_files):
        all_configs = merge(all_configs, layer)

    for name, bench_config in all_configs.items():
        all_configs[name] = resolve_inheritance(bench_config, all_configs)

    for name, bench_config in all_configs.items():
        all_configs[name] = finalize_config(name, bench_config)

    config_global.set(all_configs)
    return all_configs


def check_node_config(nodes):
    mandatory_fields = ["name", "ip", "user"]

    for node in nodes:
        name = node.get("name", None)

        for field in mandatory_fields:
            assert field in node, f"The `{field}` of the node `{name}` is missing"


def get_remote_ip():
    """Get all the ip of all the network interfaces"""
    addresses = psutil.net_if_addrs()
    stats = psutil.net_if_stats()

    result = []

    for interface, address_list in addresses.items():
        for address in address_list:
            if interface in stats and getattr(stats[interface], "isup"):
                result.append(address.address)

    return set(result)


def _resolve_ip(ip):
    # Resolve the IP
    try:
        hostname, aliaslist, ipaddrlist = socket.gethostbyaddr(ip)
        lazy_raise = None
    except socket.gaierror as err:
        # Get Addr Info (GAI) Error
        #
        # When we are connecting to a node through a ssh proxy jump
        # the node IPs/Hostnames are not available until we reach
        # the first node inside the cluster
        #
        hostname = ip
        aliaslist = []
        ipaddrlist = []
        lazy_raise = err

    return hostname, aliaslist, ipaddrlist, lazy_raise


def resolve_addresses(nodes):
    # Note: it is possible for self to be none
    # if we are running milabench on a node that is not part of the system
    # in that case it should still work; the local is then going to
    # ssh into the main node which will dispatch the work to the other nodes
    self = None
    lazy_raise = None
    ip_list = get_remote_ip()

    for node in nodes:
        hostname, aliaslist, ipaddrlist, lazy_raise = _resolve_ip(node["ip"])

        node["hostname"] = hostname
        node["aliaslist"] = aliaslist
        node["ipaddrlist"] = ipaddrlist

        if hostname.endswith(".server.mila.quebec.server.mila.quebec"):
            print()
            print("Hostname was extra long for no reason")
            print(hostname, socket.gethostname())
            print()

            # why is this happening
            hostname = hostname[: -len(".server.mila.quebec")]

        is_local = (
            ("127.0.0.1" in ipaddrlist)
            or (hostname in ("localhost", socket.gethostname()))
            or len(ip_list.intersection(ipaddrlist)) > 0
        )
        node["local"] = is_local

        if is_local:
            self = node
            node["ipaddrlist"] = list(ip_list)

    # if self is node we might be outisde the cluster
    # which explains why we could not resolve the IP of the nodes
    if self is not None and lazy_raise:
        raise RuntimeError("Could not resolve node ip") from lazy_raise

    return self


<<<<<<< HEAD
def get_gpu_capacity(strict=False):
    try:
        capacity = 0

        for k, v in get_gpu_info()["gpus"].items():
            capacity = min(v["memory"]["total"], capacity)

        return capacity
    except:
        print("GPU not available, defaulting to 0 MiB")
        if strict:
            raise
        return 0
=======
def get_gpu_capacity():
    capacity = float(0)
>>>>>>> 0bf63487


def is_autoscale_enabled():
    return (
        os.getenv("MILABENCH_SIZER_AUTO", False)
        or os.getenv("MILABENCH_SIZER_MULTIPLE") is not None
    )


def build_system_config(config_file, defaults=None, gpu=True):
    """Load the system configuration, verify its validity and resolve ip addresses

    Notes
    -----
    * node['local'] true when the code is executing on the machine directly
    * node["main"] true when the machine is in charge of distributing the workload
    """

    if config_file is None:
        config = {"system": {}}
    else:
        config_file = XPath(config_file).absolute()
        with open(config_file) as cf:
            config = yaml.safe_load(cf)

    if defaults:
        config = merge(defaults, config)

    system = config.get("system", {})

    # capacity is only required if batch resizer is enabled
    if (gpu or is_autoscale_enabled()) and not "gpu" not in system:
        system["gpu"] = {"capacity": f"{int(get_gpu_capacity())} MiB"}

    if system.get("sshkey") is not None:
        system["sshkey"] = str(XPath(system["sshkey"]).resolve())

    check_node_config(system["nodes"])

    self = resolve_addresses(system["nodes"])
    system["self"] = self

    system_global.set(system)
    return config<|MERGE_RESOLUTION|>--- conflicted
+++ resolved
@@ -175,7 +175,6 @@
     return self
 
 
-<<<<<<< HEAD
 def get_gpu_capacity(strict=False):
     try:
         capacity = 0
@@ -189,11 +188,6 @@
         if strict:
             raise
         return 0
-=======
-def get_gpu_capacity():
-    capacity = float(0)
->>>>>>> 0bf63487
-
 
 def is_autoscale_enabled():
     return (
