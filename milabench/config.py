<<<<<<< HEAD
=======
import io
>>>>>>> 0c621922
import socket

import yaml
from omegaconf import OmegaConf
import psutil

from .fs import XPath
from .merge import merge


def relative_to(pth, cwd):
    pth = XPath(pth).expanduser()
    if not pth.is_absolute():
        pth = (XPath(cwd) / pth).resolve()
    return pth


def _config_layers(config_files):
    for config_file in config_files:
        if isinstance(config_file, dict):
            yield config_file
        else:
            config_file = XPath(config_file).absolute()
            config_base = config_file.parent
            with open(config_file) as cf:
                config = yaml.safe_load(cf)
                includes = config.pop("include", [])
                if isinstance(includes, str):
                    includes = [includes]
                yield from _config_layers(
                    relative_to(incl, config_base) for incl in includes
                )
                for v in config.values():
                    assert isinstance(v, dict)
                    v.setdefault("config_base", str(config_base))
                    v.setdefault("config_file", str(config_file))
                    v.setdefault("dirs", {})
                yield config


def resolve_inheritance(bench_config, all_configs):
    while inherit := bench_config.pop("inherits", None):
        parent = all_configs[inherit]
        tags = {*parent.get("tags", []), *bench_config.get("tags", [])}
        bench_config = merge(parent, bench_config)
        bench_config["tags"] = sorted(tags)

    if "*" in all_configs:
        bench_config = merge(bench_config, all_configs["*"])

    return bench_config


def finalize_config(name, bench_config):
    bench_config["name"] = name
    if "definition" in bench_config:
        pack = XPath(bench_config["definition"]).expanduser()
        if not pack.is_absolute():
            pack = (XPath(bench_config["config_base"]) / pack).resolve()
            bench_config["definition"] = str(pack)

    bench_config["tag"] = [bench_config["name"]]

    bench_config = OmegaConf.to_object(OmegaConf.create(bench_config))
    return bench_config


def build_config(*config_files):
    all_configs = {}
    for layer in _config_layers(config_files):
        all_configs = merge(all_configs, layer)
    for name, bench_config in all_configs.items():
        all_configs[name] = resolve_inheritance(bench_config, all_configs)
    for name, bench_config in all_configs.items():
        all_configs[name] = finalize_config(name, bench_config)
    return all_configs


<<<<<<< HEAD
=======
def check_node_config(nodes):
    mandatory_fields = ["name", "ip", "user"]

    for node in nodes:
        name = node.get("name", None)

        for field in mandatory_fields:
            assert field in node, f"The `{field}` of the node `{name}` is missing"


def find_main_node(nodes):
    for node in nodes:
        if node.get("main", False):
            return node

    return nodes[0]


def get_remote_ip():
    """Get all the ip of all the network interfaces"""
    addresses = psutil.net_if_addrs()
    stats = psutil.net_if_stats()

    result = []

    for interface, address_list in addresses.items():
        for address in address_list:
            if interface in stats and getattr(stats[interface], "isup"):
                result.append(address.address)

    return set(result)


>>>>>>> 0c621922
def resolve_addresses(nodes):
    # Note: it is possible for self to be none
    # if we are running milabench on a node that is not part of the system
    # in that case it should still work; the local is then going to
    # ssh into the main node which will dispatch the work to the other nodes
    self = None
<<<<<<< HEAD

    for node in nodes:
        # Resolve the IP
        hostname, aliaslist, ipaddrlist = socket.gethostbyaddr(node["ip"])
=======
    lazy_raise = None
    ip_list = get_remote_ip()

    for node in nodes:
        # Resolve the IP
        try:
            hostname, aliaslist, ipaddrlist = socket.gethostbyaddr(node["ip"])

        except socket.gaierror as err:
            # Get Addr Info (GAI) Error
            #
            # When we are connecting to a node through a ssh proxy jump
            # the node IPs/Hostnames are not available until we reach
            # the first node inside the cluster
            #
            hostname = node["ip"]
            aliaslist = []
            ipaddrlist = []

            lazy_raise = err
>>>>>>> 0c621922

        node["hostname"] = hostname
        node["aliaslist"] = aliaslist
        node["ipaddrlist"] = ipaddrlist

<<<<<<< HEAD
        is_local = hostname == socket.gethostname()
=======
        is_local = (
            ("127.0.0.1" in ipaddrlist)
            or (hostname in ("localhost", socket.gethostname()))
            or len(ip_list.intersection(ipaddrlist)) > 0
        )
>>>>>>> 0c621922
        node["local"] = is_local

        if is_local:
            self = node
<<<<<<< HEAD
=======
            node["ipaddrlist"] = list(ip_list)

    # if self is node we might be outisde the cluster
    # which explains why we could not resolve the IP of the nodes
    if self is not None and lazy_raise:
        raise RuntimeError("Could not resolve node ip") from lazy_raise
>>>>>>> 0c621922

    return self


def build_system_config(config_file, defaults=None):
    """Load the system configuration, verify its validity and resolve ip addresses

    Notes
    -----
    * node['local'] true when the code is executing on the machine directly
    * node["main"] true when the machine is in charge of distributing the workload
    """

    if config_file is None:
        config = {}
    else:
        config_file = XPath(config_file).absolute()
        with open(config_file) as cf:
            config = yaml.safe_load(cf)

    if defaults:
        config = merge(defaults, config)

<<<<<<< HEAD
    sys_cfg = config["system"]

    if sys_cfg["sshkey"] is not None:
        sys_cfg["sshkey"] = str(XPath(sys_cfg["sshkey"]).resolve())

    main_node = None
    aliases = {}
    for i, node in enumerate(sys_cfg["nodes"]):
        for field in ("name", "ip", "user"):
            _name = node.get("name", None)
            assert node[field], f"The `{field}` of the node `{_name}` is missing"

        assert node["name"] not in aliases, (
            f"Usage of name {node['name']} for multiple nodes"
        )

        aliases[node["name"]] = node

        if node.get("main", False) and not main_node:
            main_node = node
            sys_cfg["nodes"][i] = None

    # Helpers
    sys_cfg["nodes"] = [*([main_node] if main_node is not None else []),
                        *[n for n in sys_cfg["nodes"] if n is not None]]
    sys_cfg["self"] = resolve_addresses(sys_cfg["nodes"])
    sys_cfg["aliases"] = aliases
=======
    if config["sshkey"] is not None:
        config["sshkey"] = str(XPath(config["sshkey"]).resolve())

    check_node_config(config["nodes"])

    self = resolve_addresses(config["nodes"])

    # Helpers
    config["main_node"] = find_main_node(config["nodes"])
    config["self"] = self
>>>>>>> 0c621922

    return config<|MERGE_RESOLUTION|>--- conflicted
+++ resolved
@@ -1,7 +1,3 @@
-<<<<<<< HEAD
-=======
-import io
->>>>>>> 0c621922
 import socket
 
 import yaml
@@ -80,8 +76,6 @@
     return all_configs
 
 
-<<<<<<< HEAD
-=======
 def check_node_config(nodes):
     mandatory_fields = ["name", "ip", "user"]
 
@@ -115,19 +109,12 @@
     return set(result)
 
 
->>>>>>> 0c621922
 def resolve_addresses(nodes):
     # Note: it is possible for self to be none
     # if we are running milabench on a node that is not part of the system
     # in that case it should still work; the local is then going to
     # ssh into the main node which will dispatch the work to the other nodes
     self = None
-<<<<<<< HEAD
-
-    for node in nodes:
-        # Resolve the IP
-        hostname, aliaslist, ipaddrlist = socket.gethostbyaddr(node["ip"])
-=======
     lazy_raise = None
     ip_list = get_remote_ip()
 
@@ -148,34 +135,26 @@
             ipaddrlist = []
 
             lazy_raise = err
->>>>>>> 0c621922
 
         node["hostname"] = hostname
         node["aliaslist"] = aliaslist
         node["ipaddrlist"] = ipaddrlist
 
-<<<<<<< HEAD
-        is_local = hostname == socket.gethostname()
-=======
         is_local = (
             ("127.0.0.1" in ipaddrlist)
             or (hostname in ("localhost", socket.gethostname()))
             or len(ip_list.intersection(ipaddrlist)) > 0
         )
->>>>>>> 0c621922
         node["local"] = is_local
 
         if is_local:
             self = node
-<<<<<<< HEAD
-=======
             node["ipaddrlist"] = list(ip_list)
 
     # if self is node we might be outisde the cluster
     # which explains why we could not resolve the IP of the nodes
     if self is not None and lazy_raise:
         raise RuntimeError("Could not resolve node ip") from lazy_raise
->>>>>>> 0c621922
 
     return self
 
@@ -199,35 +178,6 @@
     if defaults:
         config = merge(defaults, config)
 
-<<<<<<< HEAD
-    sys_cfg = config["system"]
-
-    if sys_cfg["sshkey"] is not None:
-        sys_cfg["sshkey"] = str(XPath(sys_cfg["sshkey"]).resolve())
-
-    main_node = None
-    aliases = {}
-    for i, node in enumerate(sys_cfg["nodes"]):
-        for field in ("name", "ip", "user"):
-            _name = node.get("name", None)
-            assert node[field], f"The `{field}` of the node `{_name}` is missing"
-
-        assert node["name"] not in aliases, (
-            f"Usage of name {node['name']} for multiple nodes"
-        )
-
-        aliases[node["name"]] = node
-
-        if node.get("main", False) and not main_node:
-            main_node = node
-            sys_cfg["nodes"][i] = None
-
-    # Helpers
-    sys_cfg["nodes"] = [*([main_node] if main_node is not None else []),
-                        *[n for n in sys_cfg["nodes"] if n is not None]]
-    sys_cfg["self"] = resolve_addresses(sys_cfg["nodes"])
-    sys_cfg["aliases"] = aliases
-=======
     if config["sshkey"] is not None:
         config["sshkey"] = str(XPath(config["sshkey"]).resolve())
 
@@ -238,6 +188,5 @@
     # Helpers
     config["main_node"] = find_main_node(config["nodes"])
     config["self"] = self
->>>>>>> 0c621922
 
     return config