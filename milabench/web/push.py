--- conflicted
+++ resolved
@@ -52,12 +52,8 @@
                     os.remove(dest)
                     parts.append(f'<div class="alert alert-success" role="alert">{html.escape(file.filename)} was pushed</div>')
                 except Exception as err:
-<<<<<<< HEAD
                     app.logger.error("Error %s", err)
-                    parts.append(f'<div class="alert alert-danger" role="alert">Failed {err}</div>')
-=======
                     parts.append(f'<div class="alert alert-danger" role="alert">{html.escape(str(err))}</div>')
->>>>>>> 56f8adca
 
         parts = "".join(parts)
 
