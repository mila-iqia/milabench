--- conflicted
+++ resolved
@@ -315,13 +315,7 @@
         try:
             if rsync_jobrunner_folder() == 0:
                 cache_dir = os.path.join(JOBRUNNER_LOCAL_CACHE, jr_job_id)
-
-<<<<<<< HEAD
-                cmd = f"git add --all && git commit -m \"{message}\" && git push origin main"
-=======
                 cmd = f"git add {cache_dir} && git commit -m \"{message}\" && git push origin main"
->>>>>>> 3eae526e
-
                 subprocess.check_call(cmd, shell=True, cwd=cache_dir)
 
             return jsonify({})
