#!/bin/bash

set -ex

export MILABENCH_GPU_ARCH=hpu
export MILABENCH_WORDIR="$(pwd)/$MILABENCH_GPU_ARCH"
export MILABENCH_BASE="$MILABENCH_WORDIR/results"
export MILABENCH_CONFIG="$MILABENCH_WORDIR/milabench/config/standard.yaml"
export MILABENCH_VENV="$MILABENCH_WORDIR/env"
export BENCHMARK_VENV="$MILABENCH_WORDIR/results/venv/torch"

install_prepare() {
    mkdir -p $MILABENCH_WORDIR
    cd $MILABENCH_WORDIR

    virtualenv $MILABENCH_WORDIR/env

    git clone https://github.com/mila-iqia/milabench.git -b intel
<<<<<<< HEAD
=======
    git clone https://github.com/Delaunay/voir.git -b async_timer
>>>>>>> baa6757f
    git clone https://github.com/huggingface/optimum-habana.git

    wget -nv https://vault.habana.ai/artifactory/gaudi-installer/1.15.1/habanalabs-installer.sh
    chmod +x habanalabs-installer.sh

    . $MILABENCH_WORDIR/env/bin/activate
    pip install -e $MILABENCH_WORDIR/milabench


    #
    # Install milabench's benchmarks in their venv
    #
    milabench install

    which pip
<<<<<<< HEAD
=======
    pip install -e $MILABENCH_WORDIR/voir
>>>>>>> baa6757f

    # Override dependencies for HPU
    # milabench needs pyhlml
    export HABANALABS_VIRTUAL_DIR=$MILABENCH_VENV
    ./habanalabs-installer.sh install -t dependencies --venv -y
    ./habanalabs-installer.sh install -t pytorch --venv -y

    (
        . $BENCHMARK_VENV/bin/activate
        which pip
<<<<<<< HEAD
=======
        pip install -e $MILABENCH_WORDIR/voir
>>>>>>> baa6757f
        pip install -e $MILABENCH_WORDIR/optimum-habana

        (
            cd $MILABENCH_WORDIR/milabench/benchmarks/dlrm/dlrm; 
            git remote add me https://github.com/Delaunay/dlrm.git
            git fetch me
            git checkout me/main
        )

        # Override dependencies for HPU
        # benchmarks need pytorch
        pip uninstall torch torchvision torchaudio
        export HABANALABS_VIRTUAL_DIR=$BENCHMARK_VENV 
        ./habanalabs-installer.sh install -t dependencies --venv -y
        ./habanalabs-installer.sh install -t pytorch --venv -y
    )

    #
    #   Generate/download datasets, download models etc...
    milabench prepare
}

if [ ! -d "$MILABENCH_WORDIR" ]; then
    install_prepare 
else
    echo "Reusing previous install"
    . $MILABENCH_WORDIR/env/bin/activate
fi

cd $MILABENCH_WORDIR


#
#   Run the benchmakrs
milabench run "$@"

#
#   Display report
milabench report --runs $MILABENCH_WORDIR/results/runs<|MERGE_RESOLUTION|>--- conflicted
+++ resolved
@@ -16,10 +16,6 @@
     virtualenv $MILABENCH_WORDIR/env
 
     git clone https://github.com/mila-iqia/milabench.git -b intel
-<<<<<<< HEAD
-=======
-    git clone https://github.com/Delaunay/voir.git -b async_timer
->>>>>>> baa6757f
     git clone https://github.com/huggingface/optimum-habana.git
 
     wget -nv https://vault.habana.ai/artifactory/gaudi-installer/1.15.1/habanalabs-installer.sh
@@ -35,10 +31,6 @@
     milabench install
 
     which pip
-<<<<<<< HEAD
-=======
-    pip install -e $MILABENCH_WORDIR/voir
->>>>>>> baa6757f
 
     # Override dependencies for HPU
     # milabench needs pyhlml
@@ -49,14 +41,10 @@
     (
         . $BENCHMARK_VENV/bin/activate
         which pip
-<<<<<<< HEAD
-=======
-        pip install -e $MILABENCH_WORDIR/voir
->>>>>>> baa6757f
         pip install -e $MILABENCH_WORDIR/optimum-habana
 
         (
-            cd $MILABENCH_WORDIR/milabench/benchmarks/dlrm/dlrm; 
+            cd $MILABENCH_WORDIR/milabench/benchmarks/dlrm/dlrm;
             git remote add me https://github.com/Delaunay/dlrm.git
             git fetch me
             git checkout me/main
@@ -65,7 +53,7 @@
         # Override dependencies for HPU
         # benchmarks need pytorch
         pip uninstall torch torchvision torchaudio
-        export HABANALABS_VIRTUAL_DIR=$BENCHMARK_VENV 
+        export HABANALABS_VIRTUAL_DIR=$BENCHMARK_VENV
         ./habanalabs-installer.sh install -t dependencies --venv -y
         ./habanalabs-installer.sh install -t pytorch --venv -y
     )
@@ -76,7 +64,7 @@
 }
 
 if [ ! -d "$MILABENCH_WORDIR" ]; then
-    install_prepare 
+    install_prepare
 else
     echo "Reusing previous install"
     . $MILABENCH_WORDIR/env/bin/activate
