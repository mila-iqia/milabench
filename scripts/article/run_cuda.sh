--- conflicted
+++ resolved
@@ -21,10 +21,6 @@
 
     if [ ! -d "$MILABENCH_WORDIR/milabench" ]; then
         git clone https://github.com/mila-iqia/milabench.git -b intel
-<<<<<<< HEAD
-=======
-        git clone https://github.com/Delaunay/voir.git -b async_timer
->>>>>>> baa6757f
     fi
 
     . $MILABENCH_WORDIR/env/bin/activate
@@ -36,18 +32,10 @@
     milabench install "$@"
 
     which pip
-<<<<<<< HEAD
-=======
-    pip install -e $MILABENCH_WORDIR/voir
->>>>>>> baa6757f
 
     (
         . $BENCHMARK_VENV/bin/activate
         which pip
-<<<<<<< HEAD
-=======
-        pip install -e $MILABENCH_WORDIR/voir
->>>>>>> baa6757f
         pip install torch torchvision torchaudio
 
         # DALI stuff
