--- conflicted
+++ resolved
@@ -62,13 +62,6 @@
 # Install Dependencies
 # --------------------
 
-<<<<<<< HEAD
-#  wget: used to download anaconda
-#   git: used by milabench
-# rustc: used by BERT models inside https://pypi.org/project/tokenizers/
-# 
-RUN apt update && apt install -y wget git build-essential curl
-=======
 #     curl | wget: used to download anaconda
 #             git: used by milabench
 #           rustc: used by BERT models inside https://pypi.org/project/tokenizers/
@@ -76,7 +69,6 @@
 #          libgl1: learn to paint bench
 #    libglib2.0-0: learn to paint bench
 RUN apt update && apt install -y wget git build-essential curl libgl1 libglib2.0-0
->>>>>>> 3acc0b3b
 RUN curl https://sh.rustup.rs -sSf | sh -s -- -y
 ENV PATH="/root/.cargo/bin:${PATH}"
 
@@ -103,10 +95,6 @@
 # pip times out often when downloading pytorch
 ENV PIP_DEFAULT_TIMEOUT=800
 
-<<<<<<< HEAD
-RUN milabench install $MILABENCH_CONFIG --base $MILABENCH_BASE $MILABENCH_ARGS
-RUN milabench prepare $MILABENCH_CONFIG --base $MILABENCH_BASE $MILABENCH_ARGS
-=======
 RUN milabench install $MILABENCH_CONFIG --base $MILABENCH_BASE $MILABENCH_ARGS &&\
     milabench prepare $MILABENCH_CONFIG --base $MILABENCH_BASE $MILABENCH_ARGS &&\
     /bin/bash /milabench/milabench/script/nightly_overrides.bash
@@ -116,7 +104,6 @@
 ENV LD_LIBRARY_PATH="/usr/local/cuda/targets/x86_64-linux/lib/:$LD_LIBRARY_PATH"
 RUN ln /usr/local/cuda/targets/x86_64-linux/lib/libnvrtc.so.11.8.89 /usr/local/cuda/targets/x86_64-linux/lib/libnvrtc.so
     
->>>>>>> 3acc0b3b
 
 # Cleanup
 # Remove PIP cache
