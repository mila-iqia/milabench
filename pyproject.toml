--- conflicted
+++ resolved
@@ -27,14 +27,11 @@
 pip-tools = "^6.12.3"
 rich = "^13.3.2"
 omegaconf = "^2.3.0"
-<<<<<<< HEAD
 sqlalchemy = "^2.0.15"
 pymongo =  "^4.3.3"
 psycopg2-binary = {version = "^2.9.6", optional = true}
-=======
 py-cpuinfo = "^9.0.0"
 
->>>>>>> 44aed0ff
 
 [tool.poetry.dev-dependencies]
 black = ">=21.10b0"
