
FROM rocm/dev-ubuntu-22.04:6.2.4

# Arguments
# ---------

ARG ARCH=rocm
ENV MILABENCH_GPU_ARCH=$ARCH

ARG CONFIG=standard.yaml
ENV MILABENCH_CONFIG_NAME=$CONFIG
ENV MILABENCH_DOCKER=1

ARG PYTHON="3.10"


# Paths
# -----

ENV MILABENCH_CONFIG=/milabench/milabench/config/$MILABENCH_CONFIG_NAME
ENV MILABENCH_BASE=/milabench/envs
ENV MILABENCH_ARGS=""
ENV MILABENCH_OUTPUT="$MILABENCH_BASE/runs"
ENV BENCHMARK_VENV="$MILABENCH_BASE/venv"

# Copy milabench
# --------------

WORKDIR /milabench
COPY . /milabench/milabench/


# Install Dependencies
# --------------------

#            curl: used to download anaconda
#             git: used by milabench
#           rustc: used by BERT models inside https://pypi.org/project/tokenizers/
# build-essential: for rust

<<<<<<< HEAD
RUN apt-get update            &&\
=======
RUN mkdir --parents --mode=0755 /etc/apt/keyrings                                                                                                                    &&\
    wget https://repo.radeon.com/rocm/rocm.gpg.key -O - | gpg --dearmor | tee /etc/apt/keyrings/rocm.gpg > /dev/null                                                 &&\
    echo "deb [arch=amd64 signed-by=/etc/apt/keyrings/rocm.gpg] https://repo.radeon.com/amdgpu/6.2.4/ubuntu jammy main" |  tee /etc/apt/sources.list.d/amdgpu.list   &&\
    echo "deb [arch=amd64 signed-by=/etc/apt/keyrings/rocm.gpg] https://repo.radeon.com/rocm/apt/6.2.4 jammy main" \| tee --append /etc/apt/sources.list.d/rocm.list &&\
    echo -e 'Package: *\nPin: release o=repo.radeon.com\nPin-Priority: 600' \| tee /etc/apt/preferences.d/rocm-pin-600                                               &&\
    apt-get update            &&\
    apt-get install -y rocm-dev hipcc hip-runtime-amd rocminfo rocm-device-libs          &&\
>>>>>>> 9c72f359
    apt-get install -y git build-essential curl python3.10 python-is-python3 python3-pip libgl1-mesa-glx libglib2.0-0 gcc g++ python3-dev &&\
    apt-get clean &&\
    rm -rf /var/lib/apt/lists/*
    

RUN curl https://sh.rustup.rs -sSf | sh -s -- -y
ENV PATH="/root/.cargo/bin:${PATH}"
ENV ROCM_HOME="/opt/rocm"

# Install Milabench
# -----------------

RUN python -m pip install -U pip            &&\
    python -m pip install -U setuptools     &&\
    python -m pip install -U poetry         &&\
    python -m pip install -e /milabench/milabench/ &&\
    python -m pip cache purge


# Prepare bench
# -------------

# pip times out often when downloading pytorch
ENV PIP_DEFAULT_TIMEOUT=800
ENV ROCM_HOME="/opt/rocm"
RUN milabench install --config $MILABENCH_CONFIG --base $MILABENCH_BASE $MILABENCH_ARGS &&\
    python -m pip cache purge

CMD ["milabench", "run"]<|MERGE_RESOLUTION|>--- conflicted
+++ resolved
@@ -38,17 +38,7 @@
 #           rustc: used by BERT models inside https://pypi.org/project/tokenizers/
 # build-essential: for rust
 
-<<<<<<< HEAD
 RUN apt-get update            &&\
-=======
-RUN mkdir --parents --mode=0755 /etc/apt/keyrings                                                                                                                    &&\
-    wget https://repo.radeon.com/rocm/rocm.gpg.key -O - | gpg --dearmor | tee /etc/apt/keyrings/rocm.gpg > /dev/null                                                 &&\
-    echo "deb [arch=amd64 signed-by=/etc/apt/keyrings/rocm.gpg] https://repo.radeon.com/amdgpu/6.2.4/ubuntu jammy main" |  tee /etc/apt/sources.list.d/amdgpu.list   &&\
-    echo "deb [arch=amd64 signed-by=/etc/apt/keyrings/rocm.gpg] https://repo.radeon.com/rocm/apt/6.2.4 jammy main" \| tee --append /etc/apt/sources.list.d/rocm.list &&\
-    echo -e 'Package: *\nPin: release o=repo.radeon.com\nPin-Priority: 600' \| tee /etc/apt/preferences.d/rocm-pin-600                                               &&\
-    apt-get update            &&\
-    apt-get install -y rocm-dev hipcc hip-runtime-amd rocminfo rocm-device-libs          &&\
->>>>>>> 9c72f359
     apt-get install -y git build-essential curl python3.10 python-is-python3 python3-pip libgl1-mesa-glx libglib2.0-0 gcc g++ python3-dev &&\
     apt-get clean &&\
     rm -rf /var/lib/apt/lists/*
