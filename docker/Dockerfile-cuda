# FROM ubuntu:22.04

# For cuda-gdb
FROM nvidia/cuda:12.9.1-devel-ubuntu24.04

# Arguments
# ---------

# Use ofed_info -s to get your local version
ARG MOFED_VERSION=5.4-3.4.0.0
ARG CONFIG=standard.yaml
ARG ARCH=cuda

ENV MILABENCH_GPU_ARCH=$ARCH
ENV MILABENCH_CONFIG_NAME=$CONFIG
ENV MILABENCH_DOCKER=1

# Paths
# -----

ENV MILABENCH_CONFIG=/milabench/milabench/config/$MILABENCH_CONFIG_NAME
ENV MILABENCH_BASE=/milabench/envs
ENV MILABENCH_OUTPUT=/milabench/results/
ENV MILABENCH_ARGS=""

# Copy milabench
# --------------

WORKDIR /milabench
COPY . /milabench/milabench/

# Install Dependencies
# --------------------

#            curl: used to download anaconda and rust
#             git: used by milabench
#      libibverbs: used for infiniband
#           rustc: used by BERT models inside https://pypi.org/project/tokenizers/
# build-essential: for rust


ENV DEBIAN_FRONTEND=noninteractive
RUN apt-get update -y &&\
<<<<<<< HEAD
    apt-get install -y --no-install-recommends git build-essential curl python3 python3-virtualenv python-is-python3 python3-pip libgl1-mesa-glx libglib2.0-0 gcc g++ python3-dev &&\
=======
    apt-get install -y --no-install-recommends git build-essential curl python3 python-is-python3 python3-pip libgl1 libglib2.0-0 gcc g++ python3-dev &&\
>>>>>>> e5538b22
    curl -o /etc/apt/trusted.gpg.d/mellanox.asc https://content.mellanox.com/ofed/RPM-GPG-KEY-Mellanox &&\
    curl -o /etc/apt/sources.list.d/mellanox.list https://linux.mellanox.com/public/repo/mlnx_ofed/${MOFED_VERSION}/ubuntu22.04/mellanox_mlnx_ofed.list &&\
    apt-get update -y &&\
    apt-get install -y --no-install-recommends libibverbs1 &&\
    apt-get clean &&\
    rm -rf /var/lib/apt/lists/* 

# Install Rust
RUN curl https://sh.rustup.rs -sSf | sh -s -- -y
ENV PATH="/root/.cargo/bin:${PATH}"
ENV CUDA_HOME=/usr/local/cuda-12/

# Install Milabench
# -----------------

ENV MILAENCH_ENV=/milabench/.env

RUN virtualenv $MILAENCH_ENV                                            &&\
    $MILAENCH_ENV/bin/python -m pip install -U pip                      &&\
    $MILAENCH_ENV/bin/python -m pip install -U setuptools               &&\
    $MILAENCH_ENV/bin/python -m pip install -U poetry                   &&\
    $MILAENCH_ENV/bin/python -m pip install -e /milabench/milabench/    &&\
    $MILAENCH_ENV/bin/python -m pip cache purge                       

# Prepare bench
# -------------

# pip times out often when downloading pytorch
ENV PIP_DEFAULT_TIMEOUT=800

# https://docs.nvidia.com/cuda/cuda-compiler-driver-nvcc/index.html#gpu-feature-list
ENV TORCH_CUDA_ARCH_LIST="7.5;8.0;8.6;8.9"

RUN $MILAENCH_ENV/bin/milabench install --config $MILABENCH_CONFIG --base $MILABENCH_BASE $MILABENCH_ARGS &&\
    python -m pip cache purge                                                          

# CMD milabench run<|MERGE_RESOLUTION|>--- conflicted
+++ resolved
@@ -41,11 +41,7 @@
 
 ENV DEBIAN_FRONTEND=noninteractive
 RUN apt-get update -y &&\
-<<<<<<< HEAD
-    apt-get install -y --no-install-recommends git build-essential curl python3 python3-virtualenv python-is-python3 python3-pip libgl1-mesa-glx libglib2.0-0 gcc g++ python3-dev &&\
-=======
-    apt-get install -y --no-install-recommends git build-essential curl python3 python-is-python3 python3-pip libgl1 libglib2.0-0 gcc g++ python3-dev &&\
->>>>>>> e5538b22
+    apt-get install -y --no-install-recommends git build-essential curl python3 python3-virtualenv python-is-python3 python3-pip libgl1 libglib2.0-0 gcc g++ python3-dev &&\
     curl -o /etc/apt/trusted.gpg.d/mellanox.asc https://content.mellanox.com/ofed/RPM-GPG-KEY-Mellanox &&\
     curl -o /etc/apt/sources.list.d/mellanox.list https://linux.mellanox.com/public/repo/mlnx_ofed/${MOFED_VERSION}/ubuntu22.04/mellanox_mlnx_ofed.list &&\
     apt-get update -y &&\
