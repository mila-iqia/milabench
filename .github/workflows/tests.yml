--- conflicted
+++ resolved
@@ -40,12 +40,8 @@
       MILABENCH_CONFIG: "config/ci.yaml"
       MILABENCH_BASE: "output"
       MILABENCH_ARGS: ""
-<<<<<<< HEAD
       MILABENCH_GPU_ARCH: "${{ matrix.arch }}"
-=======
       MILABENCH_DASH: "no"
-      MILABENCH_GPU_ARCH: "cuda"
->>>>>>> 142d8f1d
     
     steps:
       - uses: actions/checkout@v3
