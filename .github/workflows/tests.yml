--- conflicted
+++ resolved
@@ -37,11 +37,7 @@
         shell: bash -el {0}
         
     env:
-<<<<<<< HEAD
-      MILABENCH_CONFIG: "config/ci-${{ matrix.arch }}.yaml"
-=======
       MILABENCH_CONFIG: "config/ci.yaml"
->>>>>>> 0549b527
       MILABENCH_BASE: "output"
       MILABENCH_ARGS: ""
       MILABENCH_GPU_ARCH: "${{ matrix.arch }}"
@@ -85,22 +81,11 @@
 
       - name: prepare benchmarks
         run: |
-<<<<<<< HEAD
-          if [[ "${{ matrix.arch }}" == "cuda" ]]; then
-            bash script/nightly_overrides.bash
-          fi
-
-      - name: run benchmarks
-        run: |
-          export PATH="/opt/rocm-5.4.3/bin:$PATH"
-          milabench run $MILABENCH_CONFIG --base $MILABENCH_BASE $MILABENCH_ARGS
-=======
           milabench prepare $MILABENCH_ARGS
 
       - name: run benchmarks
         run: |
           milabench run $MILABENCH_ARGS
->>>>>>> 0549b527
 
       - name: Summary
         run: |
