name: tests

on:
  # Runs every sunday
  schedule:
      - cron: '0 0 * * SUN'

  # Runs for pull requests
  pull_request:
    branches:
      - master

  # Runs on publish
  release:
    types:
      [published]

  # Allow manual triggers
  workflow_dispatch:


jobs:
  tests:
    strategy:
      matrix:
        include:
          - arch: cuda
            exclude : "no-cuda"
          - arch: rocm
            exclude : "no-rocm"

    runs-on: [self-hosted, "${{ matrix.arch }}"]
    
    # Cancel previous jobs if a new version was pushed
    concurrency:
      group: "${{ github.ref }}-${{ matrix.arch }}"
      cancel-in-progress: true
      
    defaults:
      run:
        shell: bash -el {0}
        
    env:
      MILABENCH_CONFIG: "config/standard.yaml"
      MILABENCH_BASE: "output"
      MILABENCH_ARGS: ""
      MILABENCH_GPU_ARCH: "${{ matrix.arch }}"
      MILABENCH_DASH: "no"
<<<<<<< HEAD
      MILABENCH_GPU_ARCH: "cuda"
      MILABENCH_GPU_MEM_LIMIT: 6000
=======
>>>>>>> cec4fb3a
    
    steps:
      - uses: actions/checkout@v3
    
      - uses: conda-incubator/setup-miniconda@v2
        with:
          auto-activate-base: false
          python-version: 3.9
          miniconda-version: "latest"
          activate-environment: test

      - name: Pytorch Sanity
        run: |
          if [[ "${{ matrix.arch }}" == "rocm" ]]; then
            groups
            /opt/rocm-5.4.3/bin/rocminfo
          fi
          
      - name: dependencies
        run: |
          if [[ ! -d "~/.cargo/bin" ]]; then
            wget --no-check-certificate --secure-protocol=TLSv1_2 -qO- https://sh.rustup.rs | sh -s -- -y 
          fi
          export PATH="~/.cargo/bin:${PATH}"
          python -m pip install -U pip
          python -m pip install -U poetry
          poetry lock --no-update
          poetry install

      - name: tests
        run: |
          export PATH="/opt/rocm-5.4.3/bin:$PATH"
          pytest tests/

      - name: install benchmarks
        run: |
          milabench install --exclude "${{ matrix.exclude }}"

      - name: prepare benchmarks
        run: |
          milabench prepare --exclude "${{ matrix.exclude }}"

      - name: run benchmarks
        run: |
          export PATH="/opt/rocm-5.4.3/bin:$PATH"
          milabench run --exclude "${{ matrix.exclude }}"

      - name: Summary
        run: |
          milabench summary $MILABENCH_BASE/runs/<|MERGE_RESOLUTION|>--- conflicted
+++ resolved
@@ -41,16 +41,12 @@
         shell: bash -el {0}
         
     env:
-      MILABENCH_CONFIG: "config/standard.yaml"
+      MILABENCH_CONFIG: "config/ci.yaml"
       MILABENCH_BASE: "output"
       MILABENCH_ARGS: ""
       MILABENCH_GPU_ARCH: "${{ matrix.arch }}"
       MILABENCH_DASH: "no"
-<<<<<<< HEAD
       MILABENCH_GPU_ARCH: "cuda"
-      MILABENCH_GPU_MEM_LIMIT: 6000
-=======
->>>>>>> cec4fb3a
     
     steps:
       - uses: actions/checkout@v3
