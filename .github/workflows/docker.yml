name: Publish Docker image

on:
  # Allow manual runs
  workflow_dispatch:
  
  # Only run for push on the main branch or for tagged version
  push:
    branches:
      - master
    tags:
      - v*.*.*

env:
  REGISTRY: ghcr.io
  IMAGE_NAME: ${{ github.repository }}


permissions:
  packages: write


# define build arguments

jobs:
  build-image:
    strategy:
      matrix:
        include:
          - arch: cuda
<<<<<<< HEAD
            config: standard-cuda.yaml
          - arch: rocm
            config: standard-rocm.yaml

    runs-on: [self-hosted, "${{ matrix.arch }}"]

=======
            config: standard.yaml
    
>>>>>>> 0549b527
    permissions:
      contents: read
      packages: write

    steps:
      - name: Show all images
        run: |
          docker image ls

      - name: Prune
        run: |
          # Prune all images older than 8 weeks
          # The images are still on github registry
          docker image prune -f --filter "until=1344h"

      - name: Check out the repo
        uses: actions/checkout@v3
      
      - name: Get Image Tag Name
        run: |
          REGEX="(.*)v(.*)\.(.*)\.(.*)"
          IMAGE_TAG="nightly"
          if [[ "${{ github.ref_name }}" =~ $REGEX ]]; then
              IMAGE_TAG="${GITHUB_REF_NAME##*/}"
          fi
          echo "IMAGE_TAG=$IMAGE_TAG" >> $GITHUB_ENV
    
      - name: Log in to the registry
        uses: docker/login-action@v2
        with:
          registry: ${{ env.REGISTRY }}
          username: ${{ github.actor }}
          password: ${{ secrets.GITHUB_TOKEN }}
      
      - name: Extract metadata (tags, labels) for the image
        id: meta
        uses: docker/metadata-action@v4
        with:
          images: ${{ env.REGISTRY }}/${{ env.IMAGE_NAME }}
          tags: |
            type=raw,value=${{ matrix.arch }}-${{ env.IMAGE_TAG }}

      - name: Build and push the image
        uses: docker/build-push-action@v3
        with:
          context: .
          push: true
          tags: ${{ steps.meta.outputs.tags }}
          labels: ${{ steps.meta.outputs.labels }}
          build-args: |
            ARCH=${{ matrix.arch }}
            CONFIG=${{ matrix.config }}<|MERGE_RESOLUTION|>--- conflicted
+++ resolved
@@ -28,17 +28,10 @@
       matrix:
         include:
           - arch: cuda
-<<<<<<< HEAD
-            config: standard-cuda.yaml
           - arch: rocm
-            config: standard-rocm.yaml
 
     runs-on: [self-hosted, "${{ matrix.arch }}"]
 
-=======
-            config: standard.yaml
-    
->>>>>>> 0549b527
     permissions:
       contents: read
       packages: write
@@ -90,4 +83,4 @@
           labels: ${{ steps.meta.outputs.labels }}
           build-args: |
             ARCH=${{ matrix.arch }}
-            CONFIG=${{ matrix.config }}+            CONFIG=standard.yaml