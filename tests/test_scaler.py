--- conflicted
+++ resolved
@@ -75,13 +75,8 @@
 
 
 def test_scaler_enabled(multipack, config):
-<<<<<<< HEAD
     from milabench.system import system_global
-=======
->>>>>>> 1c312565
     import contextvars
-
-    from milabench.config import system_global
 
     ctx = contextvars.copy_context()
 
